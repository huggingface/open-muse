--- conflicted
+++ resolved
@@ -58,6 +58,7 @@
     VQGANModel,
     get_mask_chedule,
 )
+from muse.modeling_transformer_v2 import MaskGiTUViT_v2
 from muse.lr_schedulers import get_scheduler
 
 try:
@@ -359,6 +360,9 @@
         vq_model = None
 
     model_cls = MaskGitTransformer if config.model.get("architecture", "transformer") == "transformer" else MaskGiTUViT
+    if config.model.get("architecture", "transformer") == "uvit_v2":
+        model_cls = MaskGiTUViT_v2
+
     if config.model.get("pretrained_model_path", None) is not None:
         model = model_cls.from_pretrained(config.model.pretrained_model_path)
     else:
@@ -768,11 +772,6 @@
                     logits = model(
                         input_ids=input_ids,
                         encoder_hidden_states=encoder_hidden_states,
-<<<<<<< HEAD
-                        cond_dropout_prob=config.training.cond_dropout_prob,
-                        **additional_args
-=======
->>>>>>> 712ff902
                     )
                     loss = soft_target_cross_entropy(logits, labels, soft_targets)
                 else:
@@ -957,18 +956,16 @@
 
     # Evaluate and save checkpoint at the end of training
     if accelerator.is_main_process:
-<<<<<<< HEAD
-        validate_model(model, eval_dataloader, accelerator, global_step, prepare_inputs_and_labels, prepare_low_res_image_tokens, is_second_stage_training=config.training.is_second_stage_training)
-=======
         validate_model(
             model,
             eval_dataloader,
             accelerator,
             global_step,
             prepare_inputs_and_labels,
+            prepare_low_res_image_tokens,
             config.experiment.get("max_eval_examples", None),
+            is_second_stage_training=config.training.is_second_stage_training
         )
->>>>>>> 712ff902
     save_checkpoint(model, config, accelerator, global_step)
 
     # Save the final trained checkpoint
@@ -982,18 +979,16 @@
 
 
 @torch.no_grad()
-<<<<<<< HEAD
-def validate_model(model, eval_dataloader, accelerator, global_step, prepare_inputs_and_labels, prepare_low_res_image_tokens, empty_embeds=None, is_second_stage_training=False):
-=======
 def validate_model(
     model,
     eval_dataloader,
     accelerator,
     global_step,
     prepare_inputs_and_labels,
+    prepare_low_res_image_tokens,
     max_eval_examples=None,
+    is_second_stage_training=False
 ):
->>>>>>> 712ff902
     logger.info("Evaluating...")
     model.eval()
     eval_loss = 0
@@ -1091,7 +1086,9 @@
         text_encoder.to(device=accelerator.device, dtype=weight_dtype)
         vq_model.to(accelerator.device)
     if config.training.is_second_stage_training:
-        low_res_model_cls = MaskGitTransformer if config.model.get("architecture", "transformer") == "transformer" else MaskGiTUViT
+        low_res_model_cls = MaskGitTransformer if config.model.low_res_transformer.get("architecture", "transformer") == "transformer" else MaskGiTUViT
+        if config.model.low_res_transformer.get("architecture", "transformer") == "uvit_v2":
+            low_res_model_cls = MaskGiTUViT_v2
         low_res_model = low_res_model_cls.from_pretrained(config.model.low_res_transformer.pretrained).to(accelerator.device)
     input_ids = tokenizer(
         validation_prompts,
@@ -1122,7 +1119,6 @@
     low_res_gen_token_ids, gen_token_ids = [], []
     with torch.autocast("cuda", dtype=encoder_hidden_states.dtype, enabled=accelerator.mixed_precision != "no"):
         # Generate images
-<<<<<<< HEAD
         for i in range(encoder_hidden_states.shape[0]):
             low_res_gen_token_id = None
             if config.training.is_second_stage_training:
@@ -1151,31 +1147,15 @@
                 noise_schedule=mask_schedule,
                 noise_type=config.training.get("noise_type", "mask"),
                 predict_all_tokens=config.training.get("predict_all_tokens", False),
-                low_res_input_ids=low_res_gen_token_id
+                low_res_input_ids=low_res_gen_token_id,
+                seq_len=config.model.transformer.num_vq_tokens,
             )
             low_res_gen_token_ids.append(low_res_gen_token_id)
             gen_token_ids.append(gen_token_id)
     low_res_gen_token_ids, gen_token_ids = torch.cat(low_res_gen_token_ids, dim=0), torch.cat(gen_token_ids, dim=0)
-=======
-        gen_token_ids = accelerator.unwrap_model(model).generate2(
-            encoder_hidden_states=encoder_hidden_states,
-            cond_embeds=clip_embeds,
-            empty_embeds=empty_embeds,
-            empty_cond_embeds=empty_clip_embeds,
-            micro_conds=micro_conds,
-            guidance_scale=config.training.guidance_scale,
-            temperature=config.training.get("generation_temperature", 1.0),
-            timesteps=config.training.generation_timesteps,
-            noise_schedule=mask_schedule,
-            noise_type=config.training.get("noise_type", "mask"),
-            predict_all_tokens=config.training.get("predict_all_tokens", False),
-            seq_len=config.model.transformer.num_vq_tokens,
-        )
->>>>>>> 712ff902
     # In the beginning of training, the model is not fully trained and the generated token ids can be out of range
     # so we clamp them to the correct range.
     gen_token_ids = torch.clamp(gen_token_ids, max=accelerator.unwrap_model(model).config.codebook_size - 1)
-    
     if config.training.get("split_vae_encode", False):
         split_batch_size = config.training.split_vae_encode
         # Use a batch of at most split_vae_encode images to encode and then concat the results
