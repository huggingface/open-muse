# coding=utf-8
# Copyright 2023 The HuggingFace Inc. team.
#
# Licensed under the Apache License, Version 2.0 (the "License");
# you may not use this file except in compliance with the License.
# You may obtain a copy of the License at
#
#     http://www.apache.org/licenses/LICENSE-2.0
#
# Unless required by applicable law or agreed to in writing, software
# distributed under the License is distributed on an "AS IS" BASIS,
# WITHOUT WARRANTIES OR CONDITIONS OF ANY KIND, either express or implied.
# See the License for the specific language governing permissions and
# limitations under the License.

import json
import logging
import math
import os
import random
import shutil
import time
from functools import partial
from pathlib import Path
from typing import Any, List, Tuple, Union

import numpy as np
import plotly.express as px
import torch
import torch.nn.functional as F
import torchvision.transforms.functional as TF
import wandb
from accelerate import Accelerator
from accelerate.logging import get_logger
from accelerate.utils import DistributedType, set_seed
from data import ClassificationDataset, Text2ImageDataset
from omegaconf import DictConfig, ListConfig, OmegaConf
from optimizer import Lion
from PIL import Image
from torch.optim import AdamW  # why is shampoo not available in PT :(
from transformers import (
    CLIPTextModel,
    CLIPTextModelWithProjection,
    CLIPTokenizer,
    T5EncoderModel,
    T5Tokenizer,
)

import muse
import muse.training_utils
from muse import (
    MOVQ,
    EMAModel,
    MaskGitTransformer,
    MaskGiTUViT,
    MaskGitVQGAN,
    PaellaVQModel,
    VQGANModel,
    get_mask_chedule,
)
from muse.modeling_transformer_v2 import MaskGiTUViT_v2
from muse.lr_schedulers import get_scheduler
<<<<<<< HEAD
from accelerate import DistributedDataParallelKwargs
=======
import cProfile, pstats, io
from pstats import SortKey
pr = cProfile.Profile()

>>>>>>> 9bc1661e
try:
    import apex

    is_apex_available = True
except ImportError:
    is_apex_available = False

logger = get_logger(__name__, log_level="INFO")


def get_config():
    cli_conf = OmegaConf.from_cli()

    yaml_conf = OmegaConf.load(cli_conf.config)
    conf = OmegaConf.merge(yaml_conf, cli_conf)

    return conf


def flatten_omega_conf(cfg: Any, resolve: bool = False) -> List[Tuple[str, Any]]:
    ret = []

    def handle_dict(key: Any, value: Any, resolve: bool) -> List[Tuple[str, Any]]:
        return [(f"{key}.{k1}", v1) for k1, v1 in flatten_omega_conf(value, resolve=resolve)]

    def handle_list(key: Any, value: Any, resolve: bool) -> List[Tuple[str, Any]]:
        return [(f"{key}.{idx}", v1) for idx, v1 in flatten_omega_conf(value, resolve=resolve)]

    if isinstance(cfg, DictConfig):
        for k, v in cfg.items_ex(resolve=resolve):
            if isinstance(v, DictConfig):
                ret.extend(handle_dict(k, v, resolve=resolve))
            elif isinstance(v, ListConfig):
                ret.extend(handle_list(k, v, resolve=resolve))
            else:
                ret.append((str(k), v))
    elif isinstance(cfg, ListConfig):
        for idx, v in enumerate(cfg._iter_ex(resolve=resolve)):
            if isinstance(v, DictConfig):
                ret.extend(handle_dict(idx, v, resolve=resolve))
            elif isinstance(v, ListConfig):
                ret.extend(handle_list(idx, v, resolve=resolve))
            else:
                ret.append((str(idx), v))
    else:
        assert False

    return ret


def get_vq_model_class(model_type):
    if model_type == "vqgan":
        return VQGANModel
    elif model_type == "movq":
        return MOVQ
    elif model_type == "maskgit_vqgan":
        return MaskGitVQGAN
    elif model_type == "paella_vq":
        return PaellaVQModel
    else:
        raise ValueError(f"model_type {model_type} not supported for VQGAN")


def soft_target_cross_entropy(logits, targets, soft_targets):
    # ignore the first token from logits and targets (class id token)
    logits = logits[:, 1:]
    targets = targets[:, 1:]

    logits = logits[..., : soft_targets.shape[-1]]

    log_probs = F.log_softmax(logits, dim=-1)
    padding_mask = targets.eq(-100)

    loss = torch.sum(-soft_targets * log_probs, dim=-1)
    loss.masked_fill_(padding_mask, 0.0)

    # Take the mean over the label dimensions, then divide by the number of active elements (i.e. not-padded):
    num_active_elements = padding_mask.numel() - padding_mask.long().sum()
    loss = loss.sum() / num_active_elements
    return loss


def get_loss_weight(t, mask, min_val=0.3):
    return 1 - (1 - mask) * ((1 - t) * (1 - min_val))[:, None]


def mask_or_random_replace_tokens(image_tokens, mask_id, config, mask_schedule, is_train=True):
    batch_size, seq_len = image_tokens.shape

    if not is_train and config.training.get("eval_mask_ratios", None):
        mask_prob = random.choices(config.training.eval_mask_ratios, k=batch_size)
        mask_prob = torch.tensor(mask_prob, device=image_tokens.device)
    else:
        # Sample a random timestep for each image
        timesteps = torch.rand(batch_size, device=image_tokens.device)
        # Sample a random mask probability for each image using timestep and cosine schedule
        mask_prob = mask_schedule(timesteps)
        mask_prob = mask_prob.clip(config.training.min_masking_rate)

    # creat a random mask for each image
    num_token_masked = (seq_len * mask_prob).round().clamp(min=1)

    mask_contiguous_region_prob = config.training.get("mask_contiguous_region_prob", None)

    if mask_contiguous_region_prob is None:
        mask_contiguous_region = False
    else:
        mask_contiguous_region = random.random() < mask_contiguous_region_prob

    if not mask_contiguous_region:
        batch_randperm = torch.rand(batch_size, seq_len, device=image_tokens.device).argsort(dim=-1)
        mask = batch_randperm < num_token_masked.unsqueeze(-1)
    else:
        resolution = int(seq_len**0.5)
        mask = torch.zeros((batch_size, resolution, resolution), device=image_tokens.device)

        # TODO - would be nice to vectorize
        for batch_idx, num_token_masked_ in enumerate(num_token_masked):
            num_token_masked_ = int(num_token_masked_.item())

            # NOTE: a bit handwavy with the bounds but gets a rectangle of ~num_token_masked_
            num_token_masked_height = random.randint(
                math.ceil(num_token_masked_ / resolution), min(resolution, num_token_masked_)
            )
            num_token_masked_height = min(num_token_masked_height, resolution)

            num_token_masked_width = math.ceil(num_token_masked_ / num_token_masked_height)
            num_token_masked_width = min(num_token_masked_width, resolution)

            start_idx_height = random.randint(0, resolution - num_token_masked_height)
            start_idx_width = random.randint(0, resolution - num_token_masked_width)

            mask[
                batch_idx,
                start_idx_height : start_idx_height + num_token_masked_height,
                start_idx_width : start_idx_width + num_token_masked_width,
            ] = 1

        mask = mask.reshape(batch_size, seq_len)
        mask = mask.to(torch.bool)

    # mask images and create input and labels
    if config.training.get("noise_type", "mask"):
        input_ids = torch.where(mask, mask_id, image_tokens)
    elif config.training.get("noise_type", "random_replace"):
        # sample random tokens from the vocabulary
        random_tokens = torch.randint_like(
            image_tokens, low=0, high=config.model.codebook_size, device=image_tokens.device
        )
        input_ids = torch.where(mask, random_tokens, image_tokens)
    else:
        raise ValueError(f"noise_type {config.training.noise_type} not supported")

    if (
        config.training.get("predict_all_tokens", False)
        or config.training.get("noise_type", "mask") == "random_replace"
    ):
        labels = image_tokens
        loss_weight = get_loss_weight(mask_prob, mask.long())
    else:
        labels = torch.where(mask, image_tokens, -100)
        loss_weight = None

    return input_ids, labels, loss_weight, mask_prob


class AverageMeter(object):
    """Computes and stores the average and current value"""

    def __init__(self):
        self.reset()

    def reset(self):
        self.val = 0
        self.avg = 0
        self.sum = 0
        self.count = 0

    def update(self, val, n=1):
        self.val = val
        self.sum += val * n
        self.count += n
        self.avg = self.sum / self.count


def main():
    #########################
    # SETUP Accelerator     #
    #########################
    config = get_config()

    # Enable TF32 on Ampere GPUs
    if config.training.enable_tf32:
        torch.backends.cuda.matmul.allow_tf32 = True
        torch.backends.cudnn.benchmark = True
        torch.backends.cudnn.deterministic = False

    config.experiment.logging_dir = str(Path(config.experiment.output_dir) / "logs")
    ddp_kwargs = DistributedDataParallelKwargs()

    accelerator = Accelerator(
        gradient_accumulation_steps=config.training.gradient_accumulation_steps,
        mixed_precision=config.training.mixed_precision,
        log_with="wandb",
        project_dir=config.experiment.logging_dir,
        split_batches=True,  # It's important to set this to True when using webdataset to get the right number of steps for lr scheduling. If set to False, the number of steps will be devide by the number of processes assuming batches are multiplied by the number of processes
        kwargs_handlers=[ddp_kwargs],
    )

    if accelerator.distributed_type == DistributedType.DEEPSPEED:
        accelerator.state.deepspeed_plugin.deepspeed_config["train_micro_batch_size_per_gpu"] = (
            config.training.batch_size
        )

    #####################################
    # SETUP LOGGING, SEED and CONFIG    #
    #####################################
    # Make one log on every process with the configuration for debugging.
    logging.basicConfig(
        format="%(asctime)s - %(levelname)s - %(name)s - %(message)s",
        datefmt="%m/%d/%Y %H:%M:%S",
        level=logging.INFO,
    )
    logger.info(accelerator.state, main_process_only=False)
    if accelerator.is_local_main_process:
        muse.logging.set_verbosity_info()
    else:
        muse.logging.set_verbosity_error()

    # We need to initialize the trackers we use, and also store our configuration.
    # The trackers initializes automatically on the main process.
    if accelerator.is_main_process:
        resume_wandb_run = config.experiment.resume_from_checkpoint
        run_id = config.wandb.get("run_id", None)
        if run_id is None:
            resume_wandb_run = False
            run_id = wandb.util.generate_id()
            config.wandb.run_id = run_id

        wandb_init_kwargs = dict(
            name=config.experiment.name+f" {config.experiment.num_nodes} nodes",
            id=run_id,
            resume=resume_wandb_run,
            entity=config.wandb.get("entity", None),
            mode=config.wandb.get("mode", None),
            config_exclude_keys=[],
        )
        wandb_config = {k: v for k, v in flatten_omega_conf(config, resolve=True)}
        wandb_config.pop("experiment.resume_from_checkpoint")
        accelerator.init_trackers(
            config.experiment.project,
            config=wandb_config,
            init_kwargs={"wandb": wandb_init_kwargs},
        )

    if accelerator.is_main_process:
        os.makedirs(config.experiment.output_dir, exist_ok=True)
        config_path = Path(config.experiment.output_dir) / "config.yaml"
        logging.info(f"Saving config to {config_path}")
        OmegaConf.save(config, config_path)

    # If passed along, set the training seed now.
    if config.training.seed is not None:
        set_seed(config.training.seed)

    #########################
    # MODELS and OPTIMIZER  #
    #########################
    logger.info("Loading models and optimizer")

<<<<<<< HEAD
    is_pre_encode = config.training.get("pre_encode", False)
    if not is_pre_encode:
        if config.model.text_encoder.type == "clip":
            text_encoder_cls = (
                CLIPTextModelWithProjection
                if config.model.transformer.get("add_cond_embeds", False)
                else CLIPTextModel
            )
            text_encoder = text_encoder_cls.from_pretrained(config.model.text_encoder.pretrained, projection_dim=768)
            tokenizer = CLIPTokenizer.from_pretrained(config.model.text_encoder.pretrained)
            if config.model.text_encoder.get("pad_token_id", None):
                tokenizer.pad_token_id = config.model.text_encoder.pad_token_id
        elif config.model.text_encoder.type == "t5":
            text_encoder = T5EncoderModel.from_pretrained(config.model.text_encoder.pretrained)
            tokenizer = T5Tokenizer.from_pretrained(config.model.text_encoder.pretrained)
        else:
            raise ValueError(f"Unknown text model type: {config.model.text_encoder.type}")

        vq_class = get_vq_model_class(config.model.vq_model.type)
        vq_model = vq_class.from_pretrained(config.model.vq_model.pretrained)
        if config.training.is_second_stage_training:
            low_res_vq_class = get_vq_model_class(config.model.low_res_vq_model.type)
            low_res_vq_model = low_res_vq_class.from_pretrained(config.model.low_res_vq_model.pretrained, subfolder="vae")
            low_res_vq_model.requires_grad_(False)
        # Freeze the text model and VQGAN
        text_encoder.requires_grad_(False)
        vq_model.requires_grad_(False)
    else:
        text_encoder = None
        tokenizer = None
        vq_model = None
=======
    if config.model.text_encoder.type == "clip":
        text_encoder = CLIPTextModel.from_pretrained(config.model.text_encoder.pretrained, local_files_only=config.model.offline)
        tokenizer = CLIPTokenizer.from_pretrained(config.model.text_encoder.pretrained, local_files_only=config.model.offline)
    elif config.model.text_encoder.type == "t5":
        text_encoder = T5EncoderModel.from_pretrained(config.model.text_encoder.pretrained, local_files_only=config.model.offline)
        tokenizer = T5Tokenizer.from_pretrained(config.model.text_encoder.pretrained, local_files_only=config.model.offline)
    else:
        raise ValueError(f"Unknown text model type: {config.model.text_encoder.type}")

    vq_class = get_vq_model_class(config.model.vq_model.type)
    vq_model = vq_class.from_pretrained(config.model.vq_model.pretrained, local_files_only=config.model.offline)
>>>>>>> 9bc1661e

    model_cls = MaskGitTransformer if config.model.get("architecture", "transformer") == "transformer" else MaskGiTUViT
    if config.model.get("architecture", "transformer") == "uvit_v2":
        model_cls = MaskGiTUViT_v2

    if config.model.get("pretrained_model_path", None) is not None:
        model = model_cls.from_pretrained(config.model.pretrained_model_path)
    else:
        model = model_cls(**config.model.transformer)

    if config.training.is_second_stage_training:
        adapter_model_cls = MaskGitTransformer if config.model.adapter_model.get("architecture", "transformer") == "transformer" else MaskGiTUViT
        assert config.model.adapter_model.num_vq_tokens == config.model.adapter_model.max_position_embeddings *16
        if config.model.adapter_model.get("pretrained_model_path", None) is not None:
            adapter_model = adapter_model_cls.from_pretrained(config.model.adapter_model.pretrained_model_path)
        else:
            adapter_model = adapter_model_cls(**config.model.adapter_model)
        model.add_adapter(adapter_model)
    mask_id = model.config.mask_token_id
    output_size = model.output_size

    # Create EMA
    if config.training.get("use_ema", False):
        ema = EMAModel(
            model.parameters(),
            decay=config.training.ema_decay,
            update_after_step=config.training.ema_update_after_step,
            update_every=config.training.ema_update_every,
            model_cls=model_cls,
            model_config=model.config,
        )

        # Create custom saving and loading hooks so that `accelerator.save_state(...)` serializes in a nice format.
        def load_model_hook(models, input_dir):
            load_model = EMAModel.from_pretrained(os.path.join(input_dir, "ema_model"), model_cls=model_cls)
            ema.load_state_dict(load_model.state_dict())
            ema.to(accelerator.device)
            del load_model

        def save_model_hook(models, weights, output_dir):
            if accelerator.is_main_process:
                ema.save_pretrained(os.path.join(output_dir, "ema_model"))

        accelerator.register_load_state_pre_hook(load_model_hook)
        accelerator.register_save_state_pre_hook(save_model_hook)

    # Enable flash attention if asked
    if config.model.enable_xformers_memory_efficient_attention:
        model.enable_xformers_memory_efficient_attention()

    optimizer_config = config.optimizer.params
    learning_rate = optimizer_config.learning_rate
    if optimizer_config.scale_lr:
        learning_rate = (
            learning_rate
            * config.training.batch_size
            * accelerator.num_processes
            * config.training.gradient_accumulation_steps
        )

    optimizer_type = config.optimizer.name
    if optimizer_type == "adamw":
        optimizer_cls = AdamW
    elif optimizer_type == "fused_adamw":
        if is_apex_available:
            optimizer_cls = apex.optimizers.FusedAdam
        else:
            raise ImportError("Please install apex to use fused_adam")
    elif optimizer_type == "8bit_adamw":
        try:
            import bitsandbytes as bnb
        except ImportError:
            raise ImportError(
                "To use 8-bit Adam, please install the bitsandbytes library: `pip install bitsandbytes`."
            )
        optimizer_cls = bnb.optim.AdamW8bit
    elif optimizer_type == "lion":
        optimizer_cls = Lion
    else:
        raise ValueError(f"Optimizer {optimizer_type} not supported")

    # no decay on bias and layernorm and embedding
    no_decay = ["bias", "layer_norm.weight", "mlm_ln.weight", "embeddings.weight"]
    optimizer_grouped_parameters = [
        {
            "params": [p for n, p in model.named_parameters() if not any(nd in n for nd in no_decay)],
            "weight_decay": optimizer_config.weight_decay,
        },
        {
            "params": [p for n, p in model.named_parameters() if any(nd in n for nd in no_decay)],
            "weight_decay": 0.0,
        },
    ]

    optimizer = optimizer_cls(
        optimizer_grouped_parameters,
        lr=optimizer_config.learning_rate,
        betas=(optimizer_config.beta1, optimizer_config.beta2),
        weight_decay=optimizer_config.weight_decay,
        eps=optimizer_config.epsilon,
    )

    # Cretae mask scheduler
    if config.get("mask_schedule", None) is not None:
        schedule = config.mask_schedule.schedule
        args = config.mask_schedule.get("params", {})
        mask_schedule = get_mask_chedule(schedule, **args)
    else:
        mask_schedule = get_mask_chedule(config.training.get("mask_schedule", "cosine"))

    ##################################
    # DATLOADER and LR-SCHEDULER     #
    #################################
    logger.info("Creating dataloaders and lr_scheduler")

    total_batch_size_without_accum = config.training.batch_size * accelerator.num_processes
    total_batch_size = (
        config.training.batch_size * accelerator.num_processes * config.training.gradient_accumulation_steps
    )

    # DataLoaders creation:
    # We use webdataset for data loading. The dataloaders are created with sampling with replacement.
    # We don't do dataset resuming here, instead we resample the shards and buffer each time. The sampling is stochastic.
    # This means that the dataloading is not deterministic, but it's fast and efficient.
    preproc_config = config.dataset.preprocessing
    dataset_config = config.dataset.params

    if config.dataset.type == "classification":
        dataset_cls = partial(
            ClassificationDataset,
            return_text=True,
            imagenet_class_mapping_path=dataset_config.imagenet_class_mapping_path,
        )
    else:
        dataset_cls = Text2ImageDataset

    dataset = dataset_cls(
        train_shards_path_or_url=dataset_config.train_shards_path_or_url,
        eval_shards_path_or_url=dataset_config.eval_shards_path_or_url,
        tokenizer=tokenizer,
        max_seq_length=preproc_config.max_seq_length,
        num_train_examples=config.experiment.max_train_examples,
        per_gpu_batch_size=config.training.batch_size,
        global_batch_size=total_batch_size_without_accum,
        num_workers=dataset_config.num_workers,
        resolution=preproc_config.resolution,
        center_crop=preproc_config.center_crop,
        random_flip=preproc_config.random_flip,
        shuffle_buffer_size=dataset_config.shuffle_buffer_size,
        pin_memory=dataset_config.pin_memory,
        persistent_workers=dataset_config.persistent_workers,
        is_pre_encoded=is_pre_encode,
        vae_checkpoint=config.model.vq_model.pretrained,
        text_encoder_checkpoint=config.model.text_encoder.pretrained,
        use_filtered_dataset=dataset_config.get("use_filtered_dataset", False),
        require_marked_as_ok_by_spawning=dataset_config.get("require_marked_as_ok_by_spawning", False),
        require_marked_as_not_getty=dataset_config.get("require_marked_as_not_getty", False),
        max_pnsfw=dataset_config.get("max_pnsfw", None),
        max_pwatermark=dataset_config.get("max_pwatermark", 0.5),
        min_aesthetic_score=dataset_config.get("min_aesthetic_score", 4.75),
        min_size=dataset_config.get("min_size", 256),
    )
    train_dataloader, eval_dataloader = dataset.train_dataloader, dataset.eval_dataloader
    lr_scheduler = get_scheduler(
        config.lr_scheduler.scheduler,
        optimizer=optimizer,
        num_training_steps=config.training.max_train_steps,
        num_warmup_steps=config.lr_scheduler.params.warmup_steps,
    )

    # Prepare everything with accelerator
    logger.info("Preparing model, optimizer and dataloaders")
    # The dataloader are already aware of distributed training, so we don't need to prepare them.
    model, optimizer, lr_scheduler = accelerator.prepare(model, optimizer, lr_scheduler)

    # For mixed precision training we cast the text_encoder and vae weights to half-precision
    # as these models are only used for inference, keeping weights in full precision is not required.
    # TODO: make this configurable
    weight_dtype = torch.float32
    if accelerator.mixed_precision == "fp16":
        weight_dtype = torch.float16
    elif accelerator.mixed_precision == "bf16":
        weight_dtype = torch.bfloat16
    logger.info(f"Model has {sum(p.numel() for p in text_encoder.parameters())} parameters")

    if not is_pre_encode:
        text_encoder.to(device=accelerator.device, dtype=weight_dtype)
        logger.info(f"Text encoder has {sum(p.numel() for p in text_encoder.parameters())} parameters")
        vq_model.to(device=accelerator.device)
        logger.info(f"Vqmodel has {sum(p.numel() for p in vq_model.parameters())} parameters")

        if config.training.is_second_stage_training:
            low_res_vq_model.to(device=accelerator.device)
            logger.info(f"low-res vqmodel has {sum(p.numel() for p in low_res_vq_model.parameters())} parameters")

    if config.training.get("use_ema", False):
        ema.to(accelerator.device)

    if not is_pre_encode and config.model.transformer.get("use_empty_embeds_for_uncond", False):
        empty_input = tokenizer("", padding="max_length", return_tensors="pt").input_ids.to(accelerator.device)
        outputs = text_encoder(empty_input, output_hidden_states=True)
        if config.model.transformer.get("add_cond_embeds", False):
            empty_embeds = outputs.hidden_states[-2]
            empty_clip_embeds = outputs[0]
        else:
            empty_embeds = outputs.last_hidden_state
            empty_clip_embeds = None
    else:
        empty_embeds = None
        empty_clip_embeds = None

    if config.training.overfit_one_batch:
        train_dataloader = [next(iter(train_dataloader))]

    # We need to recalculate our total training steps as the size of the training dataloader may have changed.
    num_update_steps_per_epoch = math.ceil(train_dataloader.num_batches / config.training.gradient_accumulation_steps)
    # Afterwards we recalculate our number of training epochs.
    # Note: We are not doing epoch based training here, but just using this for book keeping and being able to
    # reuse the same training loop with other datasets/loaders.
    num_train_epochs = math.ceil(config.training.max_train_steps / num_update_steps_per_epoch)

    # Train!
    logger.info("***** Running training *****")
    logger.info(f"  Num training steps = {config.training.max_train_steps}")
    logger.info(f"  Instantaneous batch size per device = { config.training.batch_size}")
    logger.info(f"  Total train batch size (w. parallel, distributed & accumulation) = {total_batch_size}")
    logger.info(f"  Gradient Accumulation steps = {config.training.gradient_accumulation_steps}")
    global_step = 0
    first_epoch = 0

    # Potentially load in the weights and states from a previous save
    resume_from_checkpoint = config.experiment.resume_from_checkpoint
    if resume_from_checkpoint:
        if resume_from_checkpoint != "latest":
            path = resume_from_checkpoint
        else:
            # Get the most recent checkpoint
            dirs = os.listdir(config.experiment.output_dir)
            dirs = [d for d in dirs if d.startswith("checkpoint")]
            dirs = sorted(dirs, key=lambda x: int(x.split("-")[1]))
            path = dirs[-1] if len(dirs) > 0 else None
            if path is not None:
                path = os.path.join(config.experiment.output_dir, path)

        if path is None:
            accelerator.print(f"Checkpoint '{resume_from_checkpoint}' does not exist. Starting a new training run.")
            resume_from_checkpoint = None
        else:
            accelerator.print(f"Resuming from checkpoint {path}")

            resume_lr_scheduler = config.experiment.get("resume_lr_scheduler", True)
            dont_resume_optimizer = config.experiment.get("dont_resume_optimizer", False)
            if not resume_lr_scheduler:
                logger.info("Not resuming the lr scheduler.")
                accelerator._schedulers = []  # very hacky, but we don't want to resume the lr scheduler
            if dont_resume_optimizer:
                logger.info("Not resuming the optimizer.")
                accelerator._optimizers = []  # very hacky, but we don't want to resume the optimizer
                grad_scaler = accelerator.scaler
                accelerator.scaler = None

            accelerator.load_state(path)
            if not resume_lr_scheduler:
                accelerator._schedulers = [lr_scheduler]
            if dont_resume_optimizer:
                accelerator._optimizers = [optimizer]
                accelerator.scaler = grad_scaler

            global_step = int(os.path.basename(path).split("-")[1])
            first_epoch = global_step // num_update_steps_per_epoch
    @torch.no_grad()
    def prepare_low_res_image_tokens(
        pixel_values_or_image_ids: Union[torch.FloatTensor, torch.LongTensor],
    ):
        # TODO: Currently does not work with pre_encode. Fix
        if is_pre_encode:
            low_res_image_tokens = pixel_values_or_image_ids
        else:
            # Lower resolution
            pixel_values_or_image_ids = F.interpolate(pixel_values_or_image_ids, (pixel_values_or_image_ids.shape[2]//2, pixel_values_or_image_ids.shape[3]//2))
            low_res_image_tokens = low_res_vq_model.get_code(pixel_values)

        return low_res_image_tokens
    @torch.no_grad()
    def prepare_inputs_and_labels(
        pixel_values_or_image_ids: Union[torch.FloatTensor, torch.LongTensor],
        text_input_ids_or_embeds: Union[torch.LongTensor, torch.LongTensor],
        min_masking_rate: float = 0.0,
        batch: Any = None,
        is_train: bool = True,
    ):
        if is_pre_encode:
            image_tokens = pixel_values_or_image_ids
            soft_targets = None
        else:
            if config.training.use_soft_code_target and is_train:
                soft_targets, image_tokens = vq_model.get_soft_code(
                    pixel_values, temp=config.training.soft_code_temp, stochastic=config.training.use_stochastic_code
                )
            else:
                soft_targets = None

                if config.training.get("split_vae_encode", False):
                    split_batch_size = config.training.split_vae_encode
                    # Use a batch of at most split_vae_encode images to encode and then concat the results
                    batch_size = pixel_values.shape[0]
                    num_splits = math.ceil(batch_size / split_batch_size)
                    image_tokens = []
                    for i in range(num_splits):
                        start_idx = i * split_batch_size
                        end_idx = min((i + 1) * split_batch_size, batch_size)
                        image_tokens.append(vq_model.get_code(pixel_values[start_idx:end_idx]))
                    image_tokens = torch.cat(image_tokens, dim=0)
                else:
                    image_tokens = vq_model.get_code(pixel_values)

        if not is_pre_encode:
            if config.model.transformer.get("add_cond_embeds", False):
                outputs = text_encoder(text_input_ids_or_embeds, return_dict=True, output_hidden_states=True)
                encoder_hidden_states = outputs.hidden_states[-2]
                clip_embeds = outputs[0]
            else:
                encoder_hidden_states = text_encoder(text_input_ids_or_embeds)[0]
                clip_embeds = None

            if config.model.transformer.get("add_micro_cond_embeds", False):
                original_sizes = list(map(list, zip(*batch["orig_size"])))
                crop_coords = list(map(list, zip(*batch["crop_coords"])))
                aesthetic_scores = batch["aesthetic_score"]
                micro_conds = torch.cat(
                    [torch.tensor(original_sizes), torch.tensor(crop_coords), aesthetic_scores.unsqueeze(-1)], dim=-1
                )
                micro_conds = micro_conds.to(
                    encoder_hidden_states.device, dtype=encoder_hidden_states.dtype, non_blocking=True
                )
            else:
                micro_conds = None
        else:
            encoder_hidden_states = text_input_ids_or_embeds
            clip_embeds = None

        # create MLM mask and labels
        input_ids, labels, loss_weight, mask_prob = mask_or_random_replace_tokens(
            image_tokens,
            mask_id,
            config,
            mask_schedule=mask_schedule,
            is_train=is_train,
        )
        return input_ids, encoder_hidden_states, labels, soft_targets, mask_prob, loss_weight, clip_embeds, micro_conds

    batch_time_m = AverageMeter()
    model_time_m = AverageMeter()
    backprop_time_m = AverageMeter()
    data_time_m = AverageMeter()
    end = time.time()
    pr.enable()

    # As stated above, we are not doing epoch based training here, but just using this for book keeping and being able to
    # reuse the same training loop with other datasets/loaders.
    for epoch in range(first_epoch, num_train_epochs):
        model.train()
        for batch in train_dataloader:
            # print(torch.cuda.max_memory_allocated() /(1024)**3)
            # TODO(Patrick) - We could definitely pre-compute the image tokens for faster training on larger datasets
            if is_pre_encode:
                pixel_values, input_ids = batch["image_input_ids"], batch["encoder_hidden_states"]
            else:
                pixel_values, input_ids = batch["image"], batch["input_ids"]

            pixel_values = pixel_values.to(accelerator.device, non_blocking=True).contiguous()
            input_ids = input_ids.to(accelerator.device, non_blocking=True).contiguous()
            data_time_m.update(time.time() - end)
            # encode images to image tokens, mask them and create input and labels
            (
                input_ids,
                encoder_hidden_states,
                labels,
                soft_targets,
                mask_prob,
                loss_weight,
                clip_embeds,
                micro_conds,
            ) = prepare_inputs_and_labels(pixel_values, input_ids, config.training.min_masking_rate, batch=batch)
            additional_args = {}
            if config.training.is_second_stage_training:
                low_res_input_ids = prepare_low_res_image_tokens(pixel_values)
                additional_args['low_res_input_ids'] = low_res_input_ids
            # log the inputs for the first step of the first epoch
            if global_step == 0 and epoch == 0:
                logger.info("Input ids: {}".format(input_ids))
                logger.info("Labels: {}".format(labels))
            cond_embeds = None
            if config.training.cond_dropout_prob > 0.0:
                assert encoder_hidden_states is not None

                batch_size = encoder_hidden_states.shape[0]

                mask = (
                    torch.zeros((batch_size, 1, 1), device=encoder_hidden_states.device).float().uniform_(0, 1)
                    < config.training.cond_dropout_prob
                )
                empty_embeds_ = empty_embeds.expand(batch_size, -1, -1)
                encoder_hidden_states = torch.where(
                    (encoder_hidden_states * mask).bool(), encoder_hidden_states, empty_embeds_
                )

                empty_clip_embeds_ = empty_clip_embeds.expand(batch_size, -1)
                cond_embeds = torch.where((clip_embeds * mask.squeeze(-1)).bool(), clip_embeds, empty_clip_embeds_)

            # Train Step
            with accelerator.accumulate(model):
                if accelerator.sync_gradients:
                    model_time = time.time()
                if config.training.use_soft_code_target:
                    logits = model(
                        input_ids=input_ids,
                        encoder_hidden_states=encoder_hidden_states,
                    )
                    loss = soft_target_cross_entropy(logits, labels, soft_targets)
                else:
                    logits, loss = model(
                        input_ids=input_ids,
                        encoder_hidden_states=encoder_hidden_states,
                        labels=labels,
                        label_smoothing=config.training.label_smoothing,
                        cond_embeds=cond_embeds,
                        loss_weight=loss_weight,
                        micro_conds=micro_conds,
                        **additional_args
                    )
                if accelerator.sync_gradients:
                    model_time_m.update(time.time()-model_time)
                    backprop_time=time.time()
                # Gather the losses across all processes for logging (if we use distributed training).
                avg_loss = accelerator.gather(loss.repeat(config.training.batch_size)).mean()
                avg_masking_rate = accelerator.gather(mask_prob.repeat(config.training.batch_size)).mean()

                accelerator.backward(loss)
                for name, param in model.named_parameters():
                    if not param.requires_grad:
                        print(name)

                if config.training.max_grad_norm is not None and accelerator.sync_gradients:
                    accelerator.clip_grad_norm_(model.parameters(), config.training.max_grad_norm)

                optimizer.step()
                lr_scheduler.step()
                if accelerator.sync_gradients:
                    backprop_time_m.update(time.time()-backprop_time)

                # log gradient norm before zeroing it
                if (
                    accelerator.sync_gradients
                    and (global_step + 1) % config.experiment.log_grad_norm_every == 0
                    and accelerator.is_main_process
                ):
                    log_grad_norm(model, accelerator, global_step + 1)

                if optimizer_type == "fused_adamw":
                    optimizer.zero_grad()
                else:
                    optimizer.zero_grad(set_to_none=True)

            # Checks if the accelerator has performed an optimization step behind the scenes
            if accelerator.sync_gradients:
<<<<<<< HEAD
                if config.training.get("use_ema", False):
                    ema.step(model.parameters())

=======
                pr.disable()
                sortby = SortKey.CUMULATIVE
                ps = pstats.Stats(pr).sort_stats(sortby)
                ps.print_stats(10)
                pr.enable()
>>>>>>> 9bc1661e
                batch_time_m.update(time.time() - end)
                end = time.time()

                # Log metrics
                if (global_step + 1) % config.experiment.log_every == 0:
                    samples_per_second_per_gpu = (
                        config.training.gradient_accumulation_steps * config.training.batch_size / batch_time_m.val
                    )
                    logs = {
                        "step_loss": avg_loss.item(),
                        "lr": lr_scheduler.get_last_lr()[0],
                        "avg_masking_rate": avg_masking_rate.item(),
                        "samples/sec/gpu": samples_per_second_per_gpu,
                        "data_time": data_time_m.val,
                        "batch_time": batch_time_m.val,
                        "model_time": model_time_m.val,
                        "backprop_time": backprop_time_m.val,
                    }
                    accelerator.log(logs, step=global_step + 1)

                    logger.info(
                        f"Step: {global_step + 1} "
                        f"Loss: {avg_loss.item():0.4f} "
                        f"Data (t): {data_time_m.val:0.4f}, {samples_per_second_per_gpu:0.2f}/s/gpu "
                        f"Batch (t): {batch_time_m.val:0.4f} "
                        f"LR: {lr_scheduler.get_last_lr()[0]:0.6f}"
                    )

                    # resetting batch / data time meters per log window
                    batch_time_m.reset()
                    data_time_m.reset()

                if (
                    ("log_pixel_entropy_every" in config.experiment)
                    and ((global_step + 1) % config.experiment.log_pixel_entropy_every == 0)
                    and accelerator.is_main_process
                ):
                    log_pixel_entropy(logits, input_ids, mask_id, accelerator, global_step + 1)

                if (
                    ("log_image_entropy_every" in config.experiment)
                    and ((global_step + 1) % config.experiment.log_image_entropy_every == 0)
                    and accelerator.is_main_process
                ):
                    log_image_entropy(logits, input_ids, mask_id, accelerator, global_step + 1)

                if (
                    ("log_cross_entropy_every" in config.experiment)
                    and ((global_step + 1) % config.experiment.log_cross_entropy_every == 0)
                    and accelerator.is_main_process
                ):
                    log_cross_entropy(
                        logits,
                        labels,
                        input_ids,
                        mask_id,
                        output_size,
                        config.training.label_smoothing,
                        accelerator,
                        global_step + 1,
                    )

                if (
                    ("log_token_probability_distributions_every" in config.experiment)
                    and ((global_step + 1) % config.experiment.log_token_probability_distributions_every == 0)
                    and accelerator.is_main_process
                ):
                    log_token_probability_distributions(logits, input_ids, mask_id, accelerator, global_step + 1)

                # Save model checkpoint
                if (global_step + 1) % config.experiment.save_every == 0:
                    save_checkpoint(model, config, accelerator, global_step + 1)

                # Evaluate model on main process
                if (global_step + 1) % config.experiment.eval_every == 0 and accelerator.is_main_process:
                    # Store the model parameters temporarily and load the EMA parameters to perform inference.
                    if config.training.get("use_ema", False):
                        ema.store(model.parameters())
                        ema.copy_to(model.parameters())

                    validate_model(
                        model,
                        eval_dataloader,
                        accelerator,
                        global_step + 1,
                        prepare_inputs_and_labels,
                        config.experiment.get("max_eval_examples", None),
                    )

                    if config.training.get("use_ema", False):
                        # Switch back to the original model parameters for training.
                        ema.restore(model.parameters())

                # Generate images
                if (global_step + 1) % config.experiment.generate_every == 0 and accelerator.is_main_process:
                    # Store the model parameters temporarily and load the EMA parameters to perform inference.
                    if config.training.get("use_ema", False):
                        ema.store(model.parameters())
                        ema.copy_to(model.parameters())
                    generate_images(
                        model,
                        vq_model,
                        text_encoder,
                        tokenizer,
                        accelerator,
                        config,
                        global_step + 1,
                        mask_schedule=mask_schedule,
                        empty_embeds=empty_embeds,
                        empty_clip_embeds=empty_clip_embeds,
                        low_res_vq_model=low_res_vq_model
                    )
                    # TODO: Support inpainting generation for second stage training
                    if not config.training.is_second_stage_training:
                        generate_inpainting_images(
                            model,
                            vq_model,
                            text_encoder,
                            tokenizer,
                            accelerator,
                            config,
                            global_step + 1,
                            mask_schedule=mask_schedule,
                            empty_embeds=empty_embeds,
                            empty_clip_embeds=empty_clip_embeds,
                        )

                    if config.training.get("use_ema", False):
                        # Switch back to the original model parameters for training.
                        ema.restore(model.parameters())

                global_step += 1
                # TODO: Add generation

            # Stop training if max steps is reached
            if global_step >= config.training.max_train_steps:
                break
        # End for

    accelerator.wait_for_everyone()

    # Evaluate and save checkpoint at the end of training
    if accelerator.is_main_process:
        validate_model(
            model,
            eval_dataloader,
            accelerator,
            global_step,
            prepare_inputs_and_labels,
            prepare_low_res_image_tokens,
            config.experiment.get("max_eval_examples", None),
            is_second_stage_training=config.training.is_second_stage_training
        )
    save_checkpoint(model, config, accelerator, global_step)

    # Save the final trained checkpoint
    if accelerator.is_main_process:
        model = accelerator.unwrap_model(model)
        if config.training.get("use_ema", False):
            ema.copy_to(model.parameters())
        model.save_pretrained(config.experiment.output_dir)

    accelerator.end_training()


@torch.no_grad()
def validate_model(
    model,
    eval_dataloader,
    accelerator,
    global_step,
    prepare_inputs_and_labels,
    prepare_low_res_image_tokens,
    max_eval_examples=None,
    is_second_stage_training=False
):
    logger.info("Evaluating...")
    model.eval()
    eval_loss = 0
    now = time.time()

    samples_taken = 0

    for i, batch in enumerate(eval_dataloader):
        pixel_values, input_ids = batch["image"], batch["input_ids"]
        pixel_values = pixel_values.to(accelerator.device, non_blocking=True)
        input_ids = input_ids.to(accelerator.device, non_blocking=True)
        (
            input_ids,
            encoder_hidden_states,
            labels,
            _,
            _,
            loss_weight,
            clip_embeds,
            micro_conds,
        ) = prepare_inputs_and_labels(pixel_values, input_ids, batch=batch, is_train=False)
        additional_args = {}
        if is_second_stage_training:
            low_res_input_ids = prepare_low_res_image_tokens(pixel_values)
            additional_args["low_res_input_ids"] = low_res_input_ids
        _, loss = model(
            input_ids=input_ids,
            encoder_hidden_states=encoder_hidden_states,
            labels=labels,
            cond_embeds=clip_embeds,
            loss_weight=loss_weight,
            micro_conds=micro_conds,
            **additional_args
        )
        eval_loss += loss.mean()

        samples_taken += input_ids.shape[0]

        if max_eval_examples is not None and samples_taken >= max_eval_examples:
            break

    eval_loss = eval_loss / (i + 1)
    eval_time = time.time() - now

    logger.info(f"Step: {global_step} Eval Loss: {eval_loss.item():0.4f} Eval time: {eval_time:0.2f} s")
    accelerator.log({"eval_loss": eval_loss.item()}, step=global_step)
    model.train()


@torch.no_grad()
def generate_images(
    model,
    vq_model,
    text_encoder,
    tokenizer,
    accelerator,
    config,
    global_step,
    mask_schedule,
    empty_embeds=None,
    empty_clip_embeds=None,
    low_res_vq_model=None
):
    logger.info("Generating images...")
    model.eval()
    # fmt: off
    imagenet_class_names = ['jay', 'castle', 'coffee mug', 'desk', 'Eskimo dog,  husky', 'valley,  vale', 'red wine', 'coral reef', 'mixing bowl', 'cleaver,  meat cleaver,  chopper', 'vine snake', 'bloodhound,  sleuthhound', 'barbershop', 'ski', 'otter', 'snowmobile']
    # fmt: on

    # read validation prompts from file
    if config.dataset.params.validation_prompts_file is not None:
        with open(config.dataset.params.validation_prompts_file, "r") as f:
            validation_prompts = f.read().splitlines()
    else:
        validation_prompts = imagenet_class_names

    if config.training.get("pre_encode", False):
        if config.model.text_encoder.type == "clip":
            text_encoder = CLIPTextModel.from_pretrained(config.model.text_encoder.pretrained)
            tokenizer = CLIPTokenizer.from_pretrained(config.model.text_encoder.pretrained)
        elif config.model.text_encoder.type == "t5":
            text_encoder = T5EncoderModel.from_pretrained(config.model.text_encoder.pretrained)
            tokenizer = T5Tokenizer.from_pretrained(config.model.text_encoder.pretrained)
        else:
            raise ValueError(f"Unknown text model type: {config.model.text_encoder.type}")

        vq_class = get_vq_model_class(config.model.vq_model.type)
        vq_model = vq_class.from_pretrained(config.model.vq_model.pretrained)

        if accelerator.mixed_precision == "fp16":
            weight_dtype = torch.float16
        elif accelerator.mixed_precision == "bf16":
            weight_dtype = torch.bfloat16

        text_encoder.to(device=accelerator.device, dtype=weight_dtype)
        vq_model.to(accelerator.device)
    if config.training.is_second_stage_training:
        low_res_model_cls = MaskGitTransformer if config.model.low_res_transformer.get("architecture", "transformer") == "transformer" else MaskGiTUViT
        if config.model.low_res_transformer.get("architecture", "transformer") == "uvit_v2":
            low_res_model_cls = MaskGiTUViT_v2
        low_res_model = low_res_model_cls.from_pretrained(config.model.low_res_transformer.pretrained, subfolder="transformer").to(accelerator.device)
        low_res_model.config.use_empty_embeds_for_uncond=config.model.low_res_transformer.get("use_empty_embeds_for_uncond", True)
    input_ids = tokenizer(
        validation_prompts,
        return_tensors="pt",
        padding="max_length",
        truncation=True,
        max_length=config.dataset.preprocessing.max_seq_length,
    ).input_ids

    if config.model.transformer.get("add_cond_embeds", False):
        outputs = text_encoder(input_ids.to(accelerator.device), return_dict=True, output_hidden_states=True)
        encoder_hidden_states = outputs.hidden_states[-2]
        clip_embeds = outputs[0]
    else:
        encoder_hidden_states = text_encoder(input_ids.to(accelerator.device)).last_hidden_state
        clip_embeds = None
    micro_conds = None
    if config.model.transformer.get("add_micro_cond_embeds", False):
        resolution = config.dataset.preprocessing.resolution
        micro_conds = torch.tensor(
            [resolution, resolution, 0, 0, 6], device=encoder_hidden_states.device, dtype=encoder_hidden_states.dtype
        )
        micro_conds = micro_conds.unsqueeze(0).repeat(encoder_hidden_states.shape[0], 1)

    if config.training.get("pre_encode", False):
        del text_encoder
    # Reformatted to allow big model trainings
    gen_token_ids = []
    low_res_gen_token_ids = None
    if config.training.is_second_stage_training:
        low_res_gen_token_ids = []
    with torch.autocast("cuda", dtype=encoder_hidden_states.dtype, enabled=accelerator.mixed_precision != "no"):
        # Generate images
        for i in range(encoder_hidden_states.shape[0]):
            low_res_gen_token_id = None
            if config.training.is_second_stage_training:
                low_res_gen_token_id = low_res_model.generate2(
                    encoder_hidden_states=encoder_hidden_states[i][None],
                    cond_embeds=clip_embeds and clip_embeds[i][None],
                    empty_embeds=empty_embeds,
                    empty_cond_embeds=empty_clip_embeds,
                    micro_conds=micro_conds and micro_conds[i][None],
                    guidance_scale=config.training.guidance_scale,
                    temperature=config.training.get("generation_temperature", 1.0),
                    timesteps=config.training.generation_timesteps,
                    noise_schedule=mask_schedule,
                    noise_type=config.training.get("noise_type", "mask"),
                    predict_all_tokens=config.training.get("predict_all_tokens", False),
                )
                low_res_gen_token_id = torch.clamp(low_res_gen_token_id, max=low_res_model.config.codebook_size - 1)
                low_res_gen_token_ids.append(low_res_gen_token_id)
            gen_token_id = accelerator.unwrap_model(model).generate2(
                encoder_hidden_states=encoder_hidden_states[i][None],
                cond_embeds=clip_embeds and clip_embeds[i][None],
                empty_embeds=empty_embeds,
                empty_cond_embeds=empty_clip_embeds,
                micro_conds=micro_conds and micro_conds[i][None],
                guidance_scale=config.training.guidance_scale,
                temperature=config.training.get("generation_temperature", 1.0),
                timesteps=config.training.generation_timesteps,
                noise_schedule=mask_schedule,
                noise_type=config.training.get("noise_type", "mask"),
                predict_all_tokens=config.training.get("predict_all_tokens", False),
                low_res_input_ids=low_res_gen_token_id,
                seq_len=config.model.transformer.num_vq_tokens,
            )
            gen_token_ids.append(gen_token_id)
    gen_token_ids = torch.cat(gen_token_ids, dim=0)
    if config.training.is_second_stage_training:
        low_res_gen_token_ids = torch.cat(low_res_gen_token_ids, dim=0)
    # In the beginning of training, the model is not fully trained and the generated token ids can be out of range
    # so we clamp them to the correct range.
    gen_token_ids = torch.clamp(gen_token_ids, max=accelerator.unwrap_model(model).config.codebook_size - 1)
    if config.training.get("split_vae_encode", False):
        split_batch_size = config.training.split_vae_encode
        # Use a batch of at most split_vae_encode images to encode and then concat the results
        batch_size = gen_token_ids.shape[0]
        num_splits = math.ceil(batch_size / split_batch_size)
        images = []
        for i in range(num_splits):
            start_idx = i * split_batch_size
            end_idx = min((i + 1) * split_batch_size, batch_size)
            images.append(vq_model.decode_code(gen_token_ids[start_idx:end_idx]))
        images = torch.cat(images, dim=0)
    else:
        images = vq_model.decode_code(gen_token_ids)
    model.train()

    if config.training.get("pre_encode", False):
        del vq_model
    if config.training.is_second_stage_training:
        del low_res_model
    # Convert to PIL images
    images = torch.clamp(images, 0.0, 1.0)
    images *= 255.0
    images = images.permute(0, 2, 3, 1).cpu().numpy().astype(np.uint8)
    pil_images = [Image.fromarray(image) for image in images]
    output_dict = {}
    output_dict["generated_images"] = [wandb.Image(image, caption=validation_prompts[i]) for i, image in enumerate(pil_images)]
    if config.training.is_second_stage_training:
        low_res_images = low_res_vq_model.decode_code(low_res_gen_token_ids)
        low_res_images = torch.clamp(low_res_images, 0.0, 1.0)
        low_res_images *= 255.0
        low_res_images = low_res_images.permute(0, 2, 3, 1).cpu().numpy().astype(np.uint8)
        low_res_pil_images = [Image.fromarray(image) for image in low_res_images]
        low_res_wandb_images = [wandb.Image(image, caption=validation_prompts[i]) for i, image in enumerate(low_res_pil_images)]
        output_dict["low_res_generated_images"] = low_res_wandb_images
    # Log images
    wandb.log(output_dict, step=global_step)


@torch.no_grad()
def generate_inpainting_images(
    model,
    vq_model,
    text_encoder,
    tokenizer,
    accelerator,
    config,
    global_step,
    mask_schedule,
    empty_embeds=None,
    empty_clip_embeds=None,
):
    assert not config.training.get("pre_encode", False)

    model.eval()

    mask_token_id = config.model.transformer.vocab_size - 1

    validation_prompts, validation_images, validation_masks = inpainting_validation_data()

    validation_masks = validation_masks_to_latent_tensors(validation_masks).to(accelerator.device)

    validation_images = torch.stack([TF.to_tensor(x) for x in validation_images])
    validation_images = validation_images.to(accelerator.device)
    _, validation_images = vq_model.encode(validation_images)
    validation_images[validation_masks] = mask_token_id

    token_input_ids = tokenizer(
        validation_prompts,
        return_tensors="pt",
        padding="max_length",
        truncation=True,
        max_length=config.dataset.preprocessing.max_seq_length,
    ).input_ids

    if config.model.transformer.get("add_cond_embeds", False):
        outputs = text_encoder(token_input_ids.to(accelerator.device), return_dict=True, output_hidden_states=True)
        encoder_hidden_states = outputs.hidden_states[-2]
        clip_embeds = outputs[0]
    else:
        encoder_hidden_states = text_encoder(token_input_ids.to(accelerator.device)).last_hidden_state
        clip_embeds = None

    if config.model.transformer.get("add_micro_cond_embeds", False):
        resolution = config.dataset.preprocessing.resolution
        micro_conds = torch.tensor(
            [resolution, resolution, 0, 0, 6], device=encoder_hidden_states.device, dtype=encoder_hidden_states.dtype
        )
        micro_conds = micro_conds.unsqueeze(0).repeat(encoder_hidden_states.shape[0], 1)

    with torch.autocast("cuda", dtype=encoder_hidden_states.dtype, enabled=accelerator.mixed_precision != "no"):
        # Generate images
        gen_token_ids = accelerator.unwrap_model(model).generate2(
            input_ids=validation_images,
            encoder_hidden_states=encoder_hidden_states,
            cond_embeds=clip_embeds,
            empty_embeds=empty_embeds,
            empty_cond_embeds=empty_clip_embeds,
            micro_conds=micro_conds,
            guidance_scale=config.training.guidance_scale,
            temperature=config.training.get("generation_temperature", 1.0),
            timesteps=config.training.generation_timesteps,
            noise_schedule=mask_schedule,
            noise_type=config.training.get("noise_type", "mask"),
            predict_all_tokens=config.training.get("predict_all_tokens", False),
        )
    # In the beginning of training, the model is not fully trained and the generated token ids can be out of range
    # so we clamp them to the correct range.
    gen_token_ids = torch.clamp(gen_token_ids, max=accelerator.unwrap_model(model).config.codebook_size - 1)

    if config.training.get("split_vae_encode", False):
        split_batch_size = config.training.split_vae_encode
        # Use a batch of at most split_vae_encode images to decode and then concat the results
        batch_size = gen_token_ids.shape[0]
        num_splits = math.ceil(batch_size / split_batch_size)
        images = []
        for i in range(num_splits):
            start_idx = i * split_batch_size
            end_idx = min((i + 1) * split_batch_size, batch_size)
            images.append(vq_model.decode_code(gen_token_ids[start_idx:end_idx]))
        images = torch.cat(images, dim=0)
    else:
        images = vq_model.decode_code(gen_token_ids)

    # Convert to PIL images
    images = 2.0 * images - 1.0
    images = torch.clamp(images, -1.0, 1.0)
    images = (images + 1.0) / 2.0
    images *= 255.0
    images = images.permute(0, 2, 3, 1).cpu().numpy().astype(np.uint8)
    pil_images = [Image.fromarray(image) for image in images]

    # Log images
    wandb_images = [wandb.Image(image, caption=validation_prompts[i]) for i, image in enumerate(pil_images)]
    wandb.log({"generated_inpainting_images": wandb_images}, step=global_step)

    model.train()


def inpainting_validation_data():
    validation_prompts = []
    validation_images = []
    validation_masks = []

    for folder_name in os.listdir("./inpainting_validation"):
        validation_prompts.append(folder_name)

        image = None
        mask = None

        for file_name in os.listdir(f"./inpainting_validation/{folder_name}"):
            if file_name.startswith("image"):
                image = Image.open(f"./inpainting_validation/{folder_name}/{file_name}")

            if file_name.startswith("mask"):
                mask = Image.open(f"./inpainting_validation/{folder_name}/{file_name}").convert("L")

        assert image is not None, f"could not find inpainting validation image under {folder_name}"
        assert mask is not None, f"could not find inpainting validation mask under {folder_name}"

        validation_images.append(image)
        validation_masks.append(mask)

    return validation_prompts, validation_images, validation_masks


def validation_masks_to_latent_tensors(validation_masks):
    validation_masks_ = []

    for mask in validation_masks:
        mask = mask.resize((mask.height // 16, mask.width // 16))
        mask = np.array(mask)
        mask = mask / 255
        mask[mask < 0.5] = 0
        mask[mask >= 0.5] = 1
        mask = mask.reshape(-1)
        mask = mask.astype(bool)
        validation_masks_.append(mask)

    validation_masks_ = np.stack(validation_masks_)

    return torch.from_numpy(validation_masks_)


def save_checkpoint(model, config, accelerator, global_step):
    output_dir = config.experiment.output_dir
    checkpoints_total_limit = config.experiment.get("checkpoints_total_limit", None)

    # _before_ saving state, check if this save would set us over the `checkpoints_total_limit`
    if accelerator.is_main_process and checkpoints_total_limit is not None:
        checkpoints = os.listdir(output_dir)
        checkpoints = [d for d in checkpoints if d.startswith("checkpoint")]
        checkpoints = sorted(checkpoints, key=lambda x: int(x.split("-")[1]))

        # before we save the new checkpoint, we need to have at _most_ `checkpoints_total_limit - 1` checkpoints
        if len(checkpoints) >= checkpoints_total_limit:
            num_to_remove = len(checkpoints) - checkpoints_total_limit + 1
            removing_checkpoints = checkpoints[0:num_to_remove]

            logger.info(
                f"{len(checkpoints)} checkpoints already exist, removing {len(removing_checkpoints)} checkpoints"
            )
            logger.info(f"removing checkpoints: {', '.join(removing_checkpoints)}")

            for removing_checkpoint in removing_checkpoints:
                removing_checkpoint = os.path.join(output_dir, removing_checkpoint)
                shutil.rmtree(removing_checkpoint)

    save_path = Path(output_dir) / f"checkpoint-{global_step}"

    # retrieve the model on all processes for deepspeed stage 3 to work then save on one process (we are not using stage 3 yet)
    # XXX: could also make this conditional on deepspeed
    state_dict = accelerator.get_state_dict(model)

    if accelerator.is_main_process:
        unwrapped_model = accelerator.unwrap_model(model)
        unwrapped_model.save_pretrained(
            save_path / "unwrapped_model",
            save_function=accelerator.save,
            state_dict=state_dict,
        )
        json.dump({"global_step": global_step}, (save_path / "metadata.json").open("w+"))
        logger.info(f"Saved state to {save_path}")

    accelerator.save_state(save_path)
    logger.info(f"Saved state to {save_path}")


def log_grad_norm(model, accelerator, global_step):
    for name, param in model.named_parameters():
        if param.grad is not None:
            grads = param.grad.detach().data
            grad_norm = (grads.norm(p=2) / grads.numel()).item()
            accelerator.log({"grad_norm/" + name: grad_norm}, step=global_step)


@torch.no_grad()
def log_pixel_entropy(logits, input_ids, mask_id, accelerator, global_step):
    pixel_entropy_per_percent_masked_bucket = muse.training_utils.pixel_entropy_per_percent_masked_bucket(
        logits, input_ids, mask_id
    )

    entropy_log = {}

    for bucket, bucket_entropy in enumerate(pixel_entropy_per_percent_masked_bucket):
        bucket_entropy = bucket_entropy.item()
        if bucket_entropy != 0:
            entropy_log[f"bucket {bucket}"] = bucket_entropy

    accelerator.log({"pixel_entropy/stats": entropy_log}, step=global_step)


@torch.no_grad()
def log_image_entropy(logits, input_ids, mask_id, accelerator, global_step):
    image_entropy_per_percent_masked_bucket = muse.training_utils.image_entropy_per_percent_masked_bucket(
        logits, input_ids, mask_id
    )

    entropy_log = {}

    for bucket, bucket_entropy in enumerate(image_entropy_per_percent_masked_bucket):
        bucket_entropy = bucket_entropy.item()
        if bucket_entropy != 0:
            entropy_log[f"bucket {bucket}"] = bucket_entropy

    accelerator.log({"image_entropy/stats": entropy_log}, step=global_step)


@torch.no_grad()
def log_cross_entropy(logits, labels, input_ids, mask_id, output_size, label_smoothing, accelerator, global_step):
    cross_entropy_per_percent_masked_bucket = muse.training_utils.cross_entropy_per_percent_masked_bucket(
        logits, labels, input_ids, mask_id, output_size, label_smoothing
    )

    cross_entropy_log = {}

    for bucket, bucket_cross_entropy in enumerate(cross_entropy_per_percent_masked_bucket):
        bucket_cross_entropy = bucket_cross_entropy.item()
        if bucket_cross_entropy != 0:
            cross_entropy_log[f"bucket {bucket}"] = bucket_cross_entropy

    accelerator.log({"cross entropy/strats": cross_entropy_log}, step=global_step)


@torch.no_grad()
def log_token_probability_distributions(logits, input_ids, mask_id, accelerator, global_step):
    token_probability_distributions = muse.training_utils.token_probability_distributions_per_percent_masked_bucket(
        logits, input_ids, mask_id
    )

    token_probability_distributions_fig = px.histogram(
        token_probability_distributions,
        x="masked_pixel_prob",
        color="bucket",
        color_discrete_sequence=px.colors.qualitative.Plotly,
        marginal="rug",
    )

    accelerator.log({"token_probability_distributions/stats": token_probability_distributions_fig}, step=global_step)


if __name__ == "__main__":
    main()<|MERGE_RESOLUTION|>--- conflicted
+++ resolved
@@ -60,14 +60,11 @@
 )
 from muse.modeling_transformer_v2 import MaskGiTUViT_v2
 from muse.lr_schedulers import get_scheduler
-<<<<<<< HEAD
 from accelerate import DistributedDataParallelKwargs
-=======
 import cProfile, pstats, io
 from pstats import SortKey
 pr = cProfile.Profile()
 
->>>>>>> 9bc1661e
 try:
     import apex
 
@@ -338,7 +335,6 @@
     #########################
     logger.info("Loading models and optimizer")
 
-<<<<<<< HEAD
     is_pre_encode = config.training.get("pre_encode", False)
     if not is_pre_encode:
         if config.model.text_encoder.type == "clip":
@@ -370,19 +366,6 @@
         text_encoder = None
         tokenizer = None
         vq_model = None
-=======
-    if config.model.text_encoder.type == "clip":
-        text_encoder = CLIPTextModel.from_pretrained(config.model.text_encoder.pretrained, local_files_only=config.model.offline)
-        tokenizer = CLIPTokenizer.from_pretrained(config.model.text_encoder.pretrained, local_files_only=config.model.offline)
-    elif config.model.text_encoder.type == "t5":
-        text_encoder = T5EncoderModel.from_pretrained(config.model.text_encoder.pretrained, local_files_only=config.model.offline)
-        tokenizer = T5Tokenizer.from_pretrained(config.model.text_encoder.pretrained, local_files_only=config.model.offline)
-    else:
-        raise ValueError(f"Unknown text model type: {config.model.text_encoder.type}")
-
-    vq_class = get_vq_model_class(config.model.vq_model.type)
-    vq_model = vq_class.from_pretrained(config.model.vq_model.pretrained, local_files_only=config.model.offline)
->>>>>>> 9bc1661e
 
     model_cls = MaskGitTransformer if config.model.get("architecture", "transformer") == "transformer" else MaskGiTUViT
     if config.model.get("architecture", "transformer") == "uvit_v2":
@@ -849,17 +832,14 @@
 
             # Checks if the accelerator has performed an optimization step behind the scenes
             if accelerator.sync_gradients:
-<<<<<<< HEAD
                 if config.training.get("use_ema", False):
                     ema.step(model.parameters())
 
-=======
                 pr.disable()
                 sortby = SortKey.CUMULATIVE
                 ps = pstats.Stats(pr).sort_stats(sortby)
                 ps.print_stats(10)
                 pr.enable()
->>>>>>> 9bc1661e
                 batch_time_m.update(time.time() - end)
                 end = time.time()
 
