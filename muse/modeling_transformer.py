# coding=utf-8
# Copyright 2023 The HuggingFace Inc. team.
#
# Licensed under the Apache License, Version 2.0 (the "License");
# you may not use this file except in compliance with the License.
# You may obtain a copy of the License at
#
#     http://www.apache.org/licenses/LICENSE-2.0
#
# Unless required by applicable law or agreed to in writing, software
# distributed under the License is distributed on an "AS IS" BASIS,
# WITHOUT WARRANTIES OR CONDITIONS OF ANY KIND, either express or implied.
# See the License for the specific language governing permissions and
# limitations under the License.

# This file is heavily inspired by the original implementation from https://github.com/lucidrains/muse-maskgit-pytorch

import math
from functools import partial
from typing import Callable, Optional

import numpy as np
import torch
import torch.nn.functional as F
from einops import rearrange, reduce
from torch import nn
from torch.utils.checkpoint import checkpoint
from tqdm import tqdm

from .modeling_transformer_v2 import MaskGiTUViT_v2
from .modeling_utils import ConfigMixin, ModelMixin, register_to_config
from .sampling import cosine_schedule, gumbel_sample, mask_by_random_topk, top_k

try:
    import xformers.ops as xops

    is_xformers_available = True
except ImportError:
    is_xformers_available = False

MaskGiTUViT = MaskGiTUViT_v2


# classifier free guidance functions


def uniform(shape, min=0, max=1, device=None):
    return torch.zeros(shape, device=device).float().uniform_(0, 1)


def prob_mask_like(shape, prob, device=None):
    if prob == 1:
        return torch.ones(shape, device=device, dtype=torch.bool)
    elif prob == 0:
        return torch.zeros(shape, device=device, dtype=torch.bool)
    else:
        return uniform(shape, device=device) < prob


def make_attention_mask(
    query_input: torch.Tensor, key_input: torch.Tensor, pairwise_fn: Callable = torch.mul
) -> torch.Tensor:
    # [batch, len_q, len_kv]
    mask = pairwise_fn(
        # [batch, len_q] -> [batch, len_q, 1]
        torch.unsqueeze(query_input, axis=-1),
        # [batch, len_q] -> [batch, 1, len_kv]
        torch.unsqueeze(key_input, axis=-2),
    )
    # [batch, 1, len_q, len_kv]. This creates the head dim.
    mask = torch.unsqueeze(mask, axis=-3)
    return (1.0 - mask).type(torch.bool)


try:
    from apex.normalization import FusedRMSNorm as RMSNorm  # noqa
except Exception:

    class RMSNorm(nn.Module):
        def __init__(self, normalized_shape, eps=1e-6, elementwise_affine=True):
            super().__init__()
            self.elementwise_affine = elementwise_affine
            if elementwise_affine:
                self.weight = nn.Parameter(torch.ones(normalized_shape))
            self.variance_epsilon = eps

        def forward(self, input):
            input_dtype = input.dtype
            variance = input.to(torch.float32).pow(2).mean(-1, keepdim=True)
            input = input * torch.rsqrt(variance + self.variance_epsilon)

            if self.elementwise_affine:
                # convert into half-precision if necessary
                if self.weight.dtype in [torch.float16, torch.bfloat16]:
                    input = input.to(self.weight.dtype)
                input = input * self.weight
            else:
                input = input.to(input_dtype)

            return input


def sinusoidal_enocde(features, embedding_dim, max_positions=10000):
    half_dim = embedding_dim // 2
    emb = math.log(max_positions) / half_dim
    emb = (
        torch.arange(
            0,
            half_dim,
            device=features.device,
            dtype=torch.float32,
        )
        .mul(-emb)
        .exp()
    )
    emb = features[:, None] * emb[None, :]
    emb = torch.cat([emb.cos(), emb.sin()], dim=1)
    if embedding_dim % 2 == 1:  # zero pad
        emb = nn.functional.pad(emb, (0, 1), mode="constant")
    return emb


# layer norm without bias
class LayerNorm(nn.Module):
    def __init__(self, dim, eps=1e-5, use_bias=False, elementwise_affine=True):
        super().__init__()
        self.dim = dim
        if elementwise_affine:
            self.weight = nn.Parameter(torch.ones(dim))
            self.bias = nn.Parameter(torch.zeros(dim)) if use_bias else None
        else:
            self.weight = None
            self.bias = None
        self.eps = eps

    def forward(self, x):
        return F.layer_norm(x, (self.dim,), self.weight, self.bias, self.eps)


class AdaLNModulation(nn.Module):
    def __init__(self, cond_embed_dim, hidden_size, use_bias=False):
        super().__init__()
        self.mapper = nn.Linear(cond_embed_dim, hidden_size * 2, bias=use_bias)

    def forward(self, hidden_states, cond_embeds):
        cond_embeds = F.silu(cond_embeds)
        scale, shift = self.mapper(cond_embeds).chunk(2, dim=1)
        if hidden_states.dim() > 3:
            scale, shift = scale[:, :, None, None], shift[:, :, None, None]
        else:
            scale, shift = scale[:, None], shift[:, None]
        return hidden_states * (1 + scale) + shift


class Attention(nn.Module):
    def __init__(self, hidden_size, num_heads, encoder_hidden_size=None, attention_dropout=0.0, use_bias=False):
        super().__init__()

        self.hidden_size = hidden_size
        self.num_heads = num_heads
        self.head_dim = hidden_size // num_heads
        self.attention_dropout = attention_dropout
        if self.head_dim * self.num_heads != self.hidden_size:
            raise ValueError(
                f"embed_dim must be divisible by num_heads (got `embed_dim`: {self.hidden_size} and"
                f" `num_heads`: {self.num_heads})."
            )
        self.scale_attn = torch.sqrt(torch.tensor(self.head_dim, dtype=torch.float32)).to(torch.get_default_dtype())

        self.query = nn.Linear(self.hidden_size, self.hidden_size, bias=use_bias)

        kv_hidden_size = self.hidden_size if encoder_hidden_size is None else encoder_hidden_size
        self.key = nn.Linear(kv_hidden_size, self.hidden_size, bias=use_bias)
        self.value = nn.Linear(kv_hidden_size, self.hidden_size, bias=use_bias)

        self.out = nn.Linear(self.hidden_size, self.hidden_size, bias=use_bias)
        self.dropout = nn.Dropout(attention_dropout)

        self.use_memory_efficient_attention_xformers = False
        self.xformers_attention_op = None

    def set_use_memory_efficient_attention_xformers(
        self, use_memory_efficient_attention_xformers: bool, attention_op: Optional[Callable] = None
    ):
        if use_memory_efficient_attention_xformers and not is_xformers_available:
            raise ImportError("Please install xformers to use memory efficient attention")
        self.use_memory_efficient_attention_xformers = use_memory_efficient_attention_xformers
        self.xformers_attention_op = attention_op

    def forward(self, hidden_states, encoder_hidden_states=None, encoder_attention_mask=None, bias=None):
        if encoder_attention_mask is not None and self.use_memory_efficient_attention_xformers:
            raise ValueError("Memory efficient attention does not yet support encoder attention mask")

        context = hidden_states if encoder_hidden_states is None else encoder_hidden_states
        batch, q_seq_len, _ = hidden_states.shape
        kv_seq_len = q_seq_len if encoder_hidden_states is None else encoder_hidden_states.shape[1]

        query = self.query(hidden_states)
        key = self.key(context)
        value = self.value(context)

        query = query.view(batch, q_seq_len, self.num_heads, self.head_dim)  # (B, T, nh, hs)
        key = key.view(batch, kv_seq_len, self.num_heads, self.head_dim)  # (B, T, nh, hs)
        value = value.view(batch, kv_seq_len, self.num_heads, self.head_dim)  # (B, T, nh, hs)

        if self.use_memory_efficient_attention_xformers:
            attn_output = xops.memory_efficient_attention(
                query,
                key,
                value,
                op=self.xformers_attention_op,
                p=self.attention_dropout if self.training else 0.0,
                attn_bias=bias,
            )
            attn_output = attn_output.view(batch, q_seq_len, self.hidden_size)
        else:
            attention_mask = None
            if encoder_attention_mask is not None:
                src_attn_mask = torch.ones(batch, q_seq_len, dtype=torch.long, device=query.device)
                attention_mask = make_attention_mask(src_attn_mask, encoder_attention_mask, dtype=query.dtype)
            attn_output = self.attention(query, key, value, attention_mask, bias)

        attn_output = self.out(attn_output)
        return attn_output

    def attention(self, query, key, value, attention_mask=None, bias=None):
        batch, seq_len = query.shape[:2]
        kv_seq_len = key.shape[1]
        query, key, value = map(lambda t: t.transpose(1, 2).contiguous(), (query, key, value))  # (B, nh, T, hs)

        attn_weights = torch.baddbmm(
            input=torch.zeros(batch * self.num_heads, seq_len, kv_seq_len, dtype=query.dtype, device=query.device),
            batch1=query.view(batch * self.num_heads, seq_len, self.head_dim),
            batch2=key.view(batch * self.num_heads, kv_seq_len, self.head_dim).transpose(1, 2),
            alpha=1 / self.scale_attn,
        )
        attn_weights = attn_weights.view(batch, self.num_heads, seq_len, kv_seq_len)  # -1 is kv_seq_len
        if bias is not None:
            attn_weights += bias
        # Apply the attention mask
        if attention_mask is not None:
            attn_weights = torch.masked_fill(attn_weights, attention_mask, torch.finfo(query.dtype).min)
        attn_weights = F.softmax(attn_weights, dim=-1)
        attn_weights = self.dropout(attn_weights)
        attn_output = torch.matmul(attn_weights, value)  # (B, nh, T, T) x (B, nh, T, hs) -> (B, nh, T, hs)
        # re-assemble all head outputs side by side
        attn_output = attn_output.transpose(1, 2).contiguous().view(batch, seq_len, self.hidden_size)
        return attn_output


# U-ViT blocks
# Adpated from https://github.com/dome272/Paella/blob/main/src_distributed/modules.py


class AttentionBlock2D(nn.Module):
    def __init__(
        self,
        hidden_size,
        num_heads,
        encoder_hidden_size,
        attention_dropout=0.0,
        norm_type="layernorm",
        layer_norm_eps=1e-6,
        ln_elementwise_affine=True,
        use_bias=False,
    ):
        super().__init__()
        self.hidden_size = hidden_size

        norm_cls = partial(LayerNorm, use_bias=use_bias) if norm_type == "layernorm" else RMSNorm
        self.attn_layer_norm = norm_cls(self.hidden_size, eps=layer_norm_eps, elementwise_affine=ln_elementwise_affine)
        self.attention = Attention(hidden_size, num_heads, attention_dropout=attention_dropout, use_bias=use_bias)
        self.crossattn_layer_norm = norm_cls(hidden_size, eps=layer_norm_eps, elementwise_affine=ln_elementwise_affine)
        self.crossattention = Attention(hidden_size, num_heads, attention_dropout=attention_dropout, use_bias=use_bias)

        if encoder_hidden_size != hidden_size:
            self.kv_mapper = nn.Linear(encoder_hidden_size, hidden_size, bias=use_bias)
        else:
            self.kv_mapper = None

    def forward(self, hidden_states, encoder_hidden_states, encoder_attention_mask=None):
        # hidden_states -> (bs, hidden_size, height, width)
        # reshape to (bs, height * width, hidden_size)
        batch_size, channels, height, width = hidden_states.shape
        hidden_states = hidden_states.view(batch_size, channels, height * width).permute(0, 2, 1)

        # map encoder hidden states to hidden size of current layer
        if self.kv_mapper is not None:
            encoder_hidden_states = self.kv_mapper(F.silu(encoder_hidden_states))

        # self attention
        residual = hidden_states
        hidden_states = self.attn_layer_norm(hidden_states)
        hidden_states = self.attention(hidden_states, encoder_hidden_states, encoder_attention_mask)
        hidden_states = hidden_states + residual

        # cross attention
        residual = hidden_states
        hidden_states = self.crossattn_layer_norm(hidden_states)
        hidden_states = self.crossattention(hidden_states, encoder_hidden_states, encoder_attention_mask)
        hidden_states = hidden_states + residual

        # reshape back to (bs, hidden_size, height, width)
        hidden_states = hidden_states.permute(0, 2, 1).view(batch_size, channels, height, width)

        return hidden_states


class Norm2D(nn.Module):
    def __init__(self, dim, eps=1e-5, use_bias=False, norm_type="layernorm", elementwise_affine=True):
        super().__init__()
        if norm_type == "layernorm":
            self.norm = LayerNorm(dim, eps, use_bias, elementwise_affine=elementwise_affine)
        elif norm_type == "rmsnorm":
            self.norm = RMSNorm(dim, eps, elementwise_affine=elementwise_affine)

    def forward(self, x):
        return self.norm(x.permute(0, 2, 3, 1)).permute(0, 3, 1, 2)


class GlobalResponseNorm(nn.Module):
    "Taken from https://github.com/facebookresearch/ConvNeXt-V2/blob/3608f67cc1dae164790c5d0aead7bf2d73d9719b/models/utils.py#L105"

    def __init__(self, dim):
        super().__init__()
        self.gamma = nn.Parameter(torch.zeros(1, 1, 1, dim))
        self.beta = nn.Parameter(torch.zeros(1, 1, 1, dim))

    def forward(self, x):
        Gx = torch.norm(x, p=2, dim=(1, 2), keepdim=True)
        Nx = Gx / (Gx.mean(dim=-1, keepdim=True) + 1e-6)
        return self.gamma * (x * Nx) + self.beta + x


class ResBlock(nn.Module):
    def __init__(
        self,
        in_channels,
        skip_channels=None,
        kernel_size=3,
        dropout=0.0,
        norm_type="layernorm",
        ln_elementwise_affine=True,
        add_cond_embeds=False,
        cond_embed_dim=None,
        use_bias=False,
        res_ffn_factor=4,
        **kwargs,
    ):
        super().__init__()
        self.depthwise = nn.Conv2d(
            in_channels + skip_channels,
            in_channels,
            kernel_size=kernel_size,
            padding=kernel_size // 2,
            groups=in_channels,
            bias=use_bias,
        )
        self.norm = Norm2D(
            in_channels, eps=1e-6, norm_type=norm_type, use_bias=use_bias, elementwise_affine=ln_elementwise_affine
        )
        self.channelwise = nn.Sequential(
            nn.Linear(in_channels, int(in_channels * res_ffn_factor), bias=use_bias),
            nn.GELU(),
            GlobalResponseNorm(int(in_channels * res_ffn_factor)),
            nn.Dropout(dropout),
            nn.Linear(int(in_channels * res_ffn_factor), in_channels, bias=use_bias),
        )

        if add_cond_embeds:
            self.adaLN_modulation = AdaLNModulation(
                cond_embed_dim=cond_embed_dim, hidden_size=in_channels, use_bias=use_bias
            )

    def forward(self, x, x_skip=None, cond_embeds=None):
        x_res = x
        if x_skip is not None:
            x = torch.cat([x, x_skip], dim=1)
        x = self.norm(self.depthwise(x)).permute(0, 2, 3, 1)
        x = self.channelwise(x).permute(0, 3, 1, 2)
        x = x + x_res
        if cond_embeds is not None:
            x = self.adaLN_modulation(x, cond_embeds)
        return x


class ResnetBlockVanilla(nn.Module):
    def __init__(self, in_channels, out_channels=None, conv_shortcut=False, dropout=0.0, use_bias=False, **kwargs):
        super().__init__()
        self.in_channels = in_channels
        out_channels = in_channels if out_channels is None else out_channels
        self.out_channels = out_channels
        self.use_conv_shortcut = conv_shortcut

        self.norm1 = torch.nn.GroupNorm(num_groups=32, num_channels=in_channels, eps=1e-6, affine=True)
        self.conv1 = torch.nn.Conv2d(in_channels, out_channels, kernel_size=3, stride=1, padding=1, bias=use_bias)

        self.norm2 = torch.nn.GroupNorm(num_groups=32, num_channels=out_channels, eps=1e-6, affine=True)
        self.dropout = torch.nn.Dropout(dropout)
        self.conv2 = torch.nn.Conv2d(out_channels, out_channels, kernel_size=3, stride=1, padding=1, bias=use_bias)

        if self.in_channels != self.out_channels:
            if self.use_conv_shortcut:
                self.conv_shortcut = torch.nn.Conv2d(
                    in_channels, out_channels, kernel_size=3, stride=1, padding=1, bias=use_bias
                )
            else:
                self.nin_shortcut = torch.nn.Conv2d(
                    in_channels, out_channels, kernel_size=1, stride=1, padding=0, bias=use_bias
                )

    def forward(self, hidden_states, **kwargs):
        residual = hidden_states
        hidden_states = self.norm1(hidden_states)
        hidden_states = F.silu(hidden_states)
        hidden_states = self.conv1(hidden_states)

        hidden_states = self.norm2(hidden_states)
        hidden_states = F.silu(hidden_states)
        hidden_states = self.dropout(hidden_states)
        hidden_states = self.conv2(hidden_states)

        if self.in_channels != self.out_channels:
            if self.use_conv_shortcut:
                residual = self.conv_shortcut(residual)
            else:
                residual = self.nin_shortcut(residual)

        return residual + hidden_states


class DownsampleBlock(nn.Module):
    def __init__(
        self,
        input_channels,
        output_channels=None,
        skip_channels=None,
        num_res_blocks=4,
        kernel_size=3,
        res_ffn_factor=4,
        dropout=0.0,
        norm_type="layernorm",
        ln_elementwise_affine=True,
        add_downsample=True,
        add_cond_embeds=False,
        cond_embed_dim=None,
        has_attention=False,
        num_heads=None,
        encoder_hidden_size=None,
        use_bias=False,
        **kwargs,
    ):
        super().__init__()
        self.add_downsample = add_downsample
        self.has_attention = has_attention
        if add_downsample:
            self.downsample = nn.Sequential(
                Norm2D(
                    input_channels,
                    eps=1e-6,
                    use_bias=use_bias,
                    norm_type=norm_type,
                    elementwise_affine=ln_elementwise_affine,
                ),
                nn.Conv2d(input_channels, output_channels, kernel_size=2, stride=2, bias=use_bias),
            )
            self.input_channels = output_channels
        else:
            self.input_channels = input_channels

        self.res_blocks = nn.ModuleList(
            [
                ResBlock(
                    self.input_channels,
                    skip_channels=skip_channels,
                    kernel_size=kernel_size,
                    dropout=dropout,
                    norm_type=norm_type,
                    ln_elementwise_affine=ln_elementwise_affine,
                    add_cond_embeds=add_cond_embeds,
                    cond_embed_dim=cond_embed_dim,
                    use_bias=use_bias,
                    res_ffn_factor=res_ffn_factor,
                )
                for _ in range(num_res_blocks)
            ]
        )

        if has_attention:
            self.attention_blocks = nn.ModuleList(
                [
                    AttentionBlock2D(
                        hidden_size=self.input_channels,
                        num_heads=num_heads,
                        encoder_hidden_size=encoder_hidden_size,
                        attention_dropout=dropout,
                        norm_type=norm_type,
                        ln_elementwise_affine=ln_elementwise_affine,
                        use_bias=use_bias,
                    )
                    for _ in range(num_res_blocks)
                ]
            )

        self.gradient_checkpointing = False

    def forward(self, x, x_skip=None, cond_embeds=None, encoder_hidden_states=None, **kwargs):
        if self.add_downsample:
            x = self.downsample(x)

        output_states = ()
        for i, res_block in enumerate(self.res_blocks):
            if self.training and self.gradient_checkpointing:

                def create_custom_forward(module):
                    def custom_forward(*inputs):
                        return module(*inputs)

                    return custom_forward

                x = torch.utils.checkpoint.checkpoint(create_custom_forward(res_block), x, x_skip)
                if self.has_attention:
                    x = torch.utils.checkpoint.checkpoint(
                        create_custom_forward(self.attention_blocks[i]), x, encoder_hidden_states
                    )
            else:
                x = res_block(x, x_skip, cond_embeds=cond_embeds)
                if self.has_attention:
                    x = self.attention_blocks[i](x, encoder_hidden_states)

            output_states += (x,)
        return x, output_states


class UpsampleBlock(nn.Module):
    def __init__(
        self,
        input_channels,
        output_channels=None,
        skip_channels=None,
        num_res_blocks=4,
        kernel_size=3,
        res_ffn_factor=4,
        dropout=0.0,
        norm_type="layernorm",
        ln_elementwise_affine=True,
        add_upsample=True,
        add_cond_embeds=False,
        cond_embed_dim=None,
        has_attention=False,
        num_heads=None,
        encoder_hidden_size=None,
        use_bias=False,
        **kwargs,
    ):
        super().__init__()
        self.add_upsample = add_upsample
        self.has_attention = has_attention
        self.input_channels = input_channels
        self.output_channels = output_channels if output_channels is not None else input_channels

        self.res_blocks = nn.ModuleList(
            [
                ResBlock(
                    self.input_channels,
                    skip_channels=skip_channels if i == 0 else 0,
                    kernel_size=kernel_size,
                    dropout=dropout,
                    norm_type=norm_type,
                    ln_elementwise_affine=ln_elementwise_affine,
                    add_cond_embeds=add_cond_embeds,
                    cond_embed_dim=cond_embed_dim,
                    use_bias=use_bias,
                    res_ffn_factor=res_ffn_factor,
                )
                for i in range(num_res_blocks)
            ]
        )

        if has_attention:
            self.attention_blocks = nn.ModuleList(
                [
                    AttentionBlock2D(
                        hidden_size=self.input_channels,
                        num_heads=num_heads,
                        encoder_hidden_size=encoder_hidden_size,
                        attention_dropout=dropout,
                        norm_type=norm_type,
                        ln_elementwise_affine=ln_elementwise_affine,
                        use_bias=use_bias,
                    )
                    for _ in range(num_res_blocks)
                ]
            )

        if add_upsample:
            self.upsample = nn.Sequential(
                Norm2D(
                    self.input_channels,
                    eps=1e-6,
                    norm_type=norm_type,
                    use_bias=use_bias,
                    elementwise_affine=ln_elementwise_affine,
                ),
                nn.ConvTranspose2d(self.input_channels, self.output_channels, kernel_size=2, stride=2, bias=use_bias),
            )

        self.gradient_checkpointing = False

    def forward(self, x, x_skip=None, cond_embeds=None, encoder_hidden_states=None, **kwargs):
        for i, res_block in enumerate(self.res_blocks):
            x_res = x_skip[0] if i == 0 and x_skip is not None else None

            if self.training and self.gradient_checkpointing:

                def create_custom_forward(module):
                    def custom_forward(*inputs):
                        return module(*inputs)

                    return custom_forward

                x = torch.utils.checkpoint.checkpoint(create_custom_forward(res_block), x, x_res)
                if self.has_attention:
                    x = torch.utils.checkpoint.checkpoint(
                        create_custom_forward(self.attention_blocks[i]), x, encoder_hidden_states
                    )
            else:
                x = res_block(x, x_res, cond_embeds=cond_embeds)
                if self.has_attention:
                    x = self.attention_blocks[i](x, encoder_hidden_states)

        if self.add_upsample:
            x = self.upsample(x)
        return x


class DownsampleBlockVanilla(nn.Module):
    def __init__(
        self,
        input_channels,
        output_channels=None,
        num_res_blocks=4,
        dropout=0.0,
        add_downsample=True,
        use_bias=False,
        **kwargs,
    ):
        super().__init__()
        self.add_downsample = add_downsample

        res_blocks = []
        for i in range(num_res_blocks):
            in_channels = input_channels if i == 0 else output_channels
            res_blocks.append(
                ResnetBlockVanilla(
                    in_channels=in_channels, out_channels=output_channels, dropout=dropout, use_bias=use_bias
                )
            )
        self.res_blocks = nn.ModuleList(res_blocks)

        if add_downsample:
            self.downsample_conv = nn.Conv2d(output_channels, output_channels, 3, stride=2, bias=use_bias)

        self.gradient_checkpointing = False

    def forward(self, x, **kwargs):
        output_states = ()
        for res_block in self.res_blocks:
            if self.training and self.gradient_checkpointing:

                def create_custom_forward(module):
                    def custom_forward(*inputs):
                        return module(*inputs)

                    return custom_forward

                x = torch.utils.checkpoint.checkpoint(create_custom_forward(res_block), x)
            else:
                x = res_block(x)

            output_states = output_states + (x,)

        if self.add_downsample:
            pad = (0, 1, 0, 1)
            x = torch.nn.functional.pad(x, pad, mode="constant", value=0)
            x = self.downsample_conv(x)
            output_states = output_states + (x,)

        return x, output_states


class UpsampleBlockVanilla(nn.Module):
    def __init__(
        self,
        input_channels,
        output_channels,
        skip_channels=None,
        num_res_blocks=4,
        dropout=0.0,
        add_upsample=True,
        use_bias=False,
        **kwargs,
    ):
        super().__init__()
        self.add_upsample = add_upsample
        res_blocks = []
        for i in range(num_res_blocks):
            res_skip_channels = input_channels if (i == num_res_blocks - 1) else output_channels
            resnet_in_channels = skip_channels if i == 0 else output_channels

            res_blocks.append(
                ResnetBlockVanilla(
                    in_channels=resnet_in_channels + res_skip_channels,
                    out_channels=output_channels,
                    dropout=dropout,
                )
            )
        self.res_blocks = nn.ModuleList(res_blocks)

        if add_upsample:
            self.upsample_conv = nn.Conv2d(output_channels, output_channels, 3, padding=1)

        self.gradient_checkpointing = False

    def forward(self, x, x_skip, **kwargs):
        for res_block in self.res_blocks:
            # pop res hidden states
            res_hidden_states = x_skip[-1]
            x_skip = x_skip[:-1]
            x = torch.cat([x, res_hidden_states], dim=1)
            if self.training and self.gradient_checkpointing:

                def create_custom_forward(module):
                    def custom_forward(*inputs):
                        return module(*inputs)

                    return custom_forward

                x = torch.utils.checkpoint.checkpoint(create_custom_forward(res_block), x)
            else:
                x = res_block(x)

        if self.add_upsample:
            if x.shape[0] >= 64:
                x = x.contiguous()
            x = F.interpolate(x, scale_factor=2.0, mode="nearest")
            x = self.upsample_conv(x)

        return x


# End U-ViT blocks


# Normformer style GLU FeedForward
class FeedForward(nn.Module):
    def __init__(
        self,
        hidden_size,
        intermediate_size,
        hidden_dropout=0.0,
        norm_type="layernorm",
        layer_norm_eps=1e-5,
        ln_elementwise_affine=True,
        use_normformer=True,
        add_cond_embeds=False,
        cond_embed_dim=None,
        use_bias=False,
        ffn_type="glu",  # glu or vanilla
    ):
        super().__init__()
        self.use_normformer = use_normformer
        self.ffn_type = ffn_type
        self.pre_mlp_layer_norm = LayerNorm(
            hidden_size, eps=layer_norm_eps, use_bias=use_bias, elementwise_affine=ln_elementwise_affine
        )
        self.wi_0 = nn.Linear(hidden_size, intermediate_size, bias=use_bias)
        if ffn_type == "glu":
            self.wi_1 = nn.Linear(hidden_size, intermediate_size, bias=use_bias)
        if use_normformer:
            norm_cls = partial(LayerNorm, use_bias=use_bias) if norm_type == "layernorm" else RMSNorm
            self.mid_mlp_layer_norm = norm_cls(
                intermediate_size, eps=layer_norm_eps, elementwise_affine=ln_elementwise_affine
            )
        self.wo = nn.Linear(intermediate_size, hidden_size, bias=use_bias)
        self.dropout = nn.Dropout(hidden_dropout)
        if add_cond_embeds:
            self.adaLN_modulation = AdaLNModulation(
                cond_embed_dim=cond_embed_dim, hidden_size=hidden_size, use_bias=use_bias
            )

    def forward(self, hidden_states: torch.FloatTensor, cond_embeds=None) -> torch.FloatTensor:
        hidden_states = self.pre_mlp_layer_norm(hidden_states)
        if cond_embeds is not None:
            hidden_states = self.adaLN_modulation(hidden_states, cond_embeds)
        hidden_gelu = F.gelu(self.wi_0(hidden_states))
        if self.ffn_type == "glu":
            hidden_linear = self.wi_1(hidden_states)
            hidden_states = hidden_gelu * hidden_linear
        else:
            hidden_states = hidden_gelu
        if self.use_normformer:
            hidden_states = self.mid_mlp_layer_norm(hidden_states)
        hidden_states = self.dropout(hidden_states)
        hidden_states = self.wo(hidden_states)
        return hidden_states


# PreLN Transformer layer
class TransformerLayer(nn.Module):
    def __init__(
        self,
        hidden_size,
        intermediate_size,
        num_attention_heads,
        encoder_hidden_size=1024,
        add_cross_attention=False,
        hidden_dropout=0.0,
        attention_dropout=0.0,
        norm_type="layernorm",
        layer_norm_eps=1e-5,
        ln_elementwise_affine=True,
        use_normformer=True,
        add_cond_embeds=False,
        cond_embed_dim=None,
        ffn_type="glu",
        use_bias=False,
        **kwargs,
    ):
        super().__init__()

        self.hidden_size = hidden_size
        self.intermediate_size = intermediate_size
        self.num_attention_heads = num_attention_heads
        self.use_normformer = use_normformer

        norm_cls = partial(LayerNorm, use_bias=use_bias) if norm_type == "layernorm" else RMSNorm
        self.attn_layer_norm = norm_cls(self.hidden_size, eps=layer_norm_eps, elementwise_affine=ln_elementwise_affine)
        self.attention = Attention(
            self.hidden_size, self.num_attention_heads, attention_dropout=attention_dropout, use_bias=use_bias
        )
        if use_normformer:
            self.post_attn_layer_norm = norm_cls(
                self.hidden_size, eps=layer_norm_eps, elementwise_affine=ln_elementwise_affine
            )
        self.ffn = FeedForward(
            self.hidden_size,
            self.intermediate_size,
            hidden_dropout,
            norm_type,
            layer_norm_eps,
            ln_elementwise_affine,
            use_normformer,
            add_cond_embeds,
            cond_embed_dim,
            use_bias,
            ffn_type,
        )

        if add_cross_attention:
            self.crossattn_layer_norm = norm_cls(
                self.hidden_size, eps=layer_norm_eps, elementwise_affine=ln_elementwise_affine
            )
            self.crossattention = Attention(
                self.hidden_size, self.num_attention_heads, encoder_hidden_size, attention_dropout, use_bias
            )
            if use_normformer:
                self.post_crossattn_layer_norm = norm_cls(
                    self.hidden_size, eps=layer_norm_eps, elementwise_affine=ln_elementwise_affine
                )

        if add_cond_embeds:
            self.self_attn_adaLN_modulation = AdaLNModulation(
                cond_embed_dim=cond_embed_dim, hidden_size=hidden_size, use_bias=use_bias
            )
            if add_cross_attention:
                self.cross_attn_adaLN_modulation = AdaLNModulation(
                    cond_embed_dim=cond_embed_dim,
                    hidden_size=hidden_size,
                    use_bias=use_bias,
                )

    def forward(self, hidden_states, encoder_hidden_states=None, encoder_attention_mask=None, cond_embeds=None):
        residual = hidden_states

        hidden_states = self.attn_layer_norm(hidden_states)
        if cond_embeds is not None:
            hidden_states = self.self_attn_adaLN_modulation(hidden_states, cond_embeds)
        attention_output = self.attention(hidden_states)
        if self.use_normformer:
            attention_output = self.post_attn_layer_norm(attention_output)
        hidden_states = residual + attention_output

        if encoder_hidden_states is not None:
            residual = hidden_states
            # TODO: should norm be applied to encoder_hidden_states as well?
            hidden_states = self.crossattn_layer_norm(hidden_states)
            if cond_embeds is not None:
                hidden_states = self.cross_attn_adaLN_modulation(hidden_states, cond_embeds)
            attention_output = self.crossattention(
                hidden_states,
                encoder_hidden_states=encoder_hidden_states,
                encoder_attention_mask=encoder_attention_mask,
            )
            if self.use_normformer:
                attention_output = self.post_crossattn_layer_norm(attention_output)
            hidden_states = residual + attention_output

        residual = hidden_states
        hidden_states = self.ffn(hidden_states, cond_embeds=cond_embeds)
        hidden_states = residual + hidden_states
        return hidden_states


class MaxVitTransformerLayer(TransformerLayer):
    def __init__(
        self,
        hidden_size,
        intermediate_size,
        num_attention_heads,
        hidden_dropout=0.0,
        attention_dropout=0.0,
        norm_type="layernorm",
        use_bias=False,
        window_size=8,
        mbconv_expansion_rate=4,
        mbconv_shrinkage_rate=0.25,
        embedding_size=256,
        **kwargs,
    ):
        super().__init__(
            hidden_size,
            intermediate_size,
            num_attention_heads,
            hidden_dropout=hidden_dropout,
            attention_dropout=attention_dropout,
            norm_type=norm_type,
            use_bias=use_bias,
            **kwargs,
        )
        norm_cls = partial(LayerNorm, use_bias=use_bias) if norm_type == "layernorm" else RMSNorm
        self.mb_conv = MBConv(
            embedding_size,
            embedding_size,
            expansion_rate=mbconv_expansion_rate,
            shrinkage_rate=mbconv_shrinkage_rate,
            dropout=hidden_dropout,
        )
        self.window_size = window_size
        self.norm0 = norm_cls(hidden_size)
        self.attn0 = MaxVitAttention(
            hidden_size=hidden_size,
            num_heads=num_attention_heads,
            attention_dropout=attention_dropout,
            window_size=window_size,
        )
        self.norm1 = norm_cls(hidden_size)
        # In lucidrian's code the implementation of feedforward is different
        self.ff0 = FeedForward(hidden_size=hidden_size, intermediate_size=hidden_size, hidden_dropout=hidden_dropout)
        self.norm2 = norm_cls(hidden_size)
        self.attn1 = MaxVitAttention(
            hidden_size=hidden_size,
            num_heads=num_attention_heads,
            attention_dropout=attention_dropout,
            window_size=window_size,
        )
        self.norm3 = norm_cls(hidden_size)
        self.ff1 = FeedForward(hidden_size=hidden_size, intermediate_size=hidden_size, hidden_dropout=hidden_dropout)

    def attention(self, hidden_states):
        # If you examine the rearranges before the first attention, we get self.window_size intervals to make a window_sizexwindow_size size grid which gives
        # our local attention once positional embeddings are added to it
        # However for the second one, we see that we pick one element, then take x // window_size steps then pick the next one
        # This helps us make a "global" grid of window_size x window_size
        hidden_states = self.mb_conv(hidden_states)
        # block like attention(local attention)
        hidden_states = rearrange(
            hidden_states, "b d (x w1) (y w2) -> b x y w1 w2 d", w1=self.window_size, w2=self.window_size
        )
        hidden_states = self.norm0(hidden_states)
        hidden_states = self.attn0(hidden_states)
        hidden_states = self.norm1(hidden_states)
        hidden_states = self.ff0(hidden_states)
        hidden_states = rearrange(hidden_states, "b x y w1 w2 d -> b d (x w1) (y w2)")
        # grid-like attention(global attention)
        hidden_states = rearrange(
            hidden_states, "b d (w1 x) (w2 y) -> b x y w1 w2 d", w1=self.window_size, w2=self.window_size
        )
        hidden_states = self.norm2(hidden_states)
        hidden_states = self.attn1(hidden_states)
        hidden_states = self.norm3(hidden_states)
        hidden_states = self.ff1(hidden_states)
        hidden_states = rearrange(hidden_states, "b x y w1 w2 d -> b d (w1 x) (w2 y)")
        return hidden_states

    def forward(self, hidden_states, encoder_hidden_states=None, encoder_attention_mask=None, cond_embeds=None):
        residual = hidden_states

        hidden_states = self.attn_layer_norm(hidden_states)
        if cond_embeds is not None:
            hidden_states = self.self_attn_adaLN_modulation(hidden_states, cond_embeds)
        hidden_states = hidden_states.permute(0, 2, 1)
        b, c, seq_length = hidden_states.shape
        h, w = int(seq_length**0.5), int(seq_length**0.5)
        hidden_states = hidden_states.view(b, c, h, w)
        attention_output = self.attention(hidden_states)
        attention_output = attention_output.view(b, c, seq_length)
        attention_output = attention_output.permute(0, 2, 1)
        if self.use_normformer:
            attention_output = self.post_attn_layer_norm(attention_output)

        hidden_states = residual + attention_output

        if encoder_hidden_states is not None:
            residual = hidden_states
            # TODO: should norm be applied to encoder_hidden_states as well?
            hidden_states = self.crossattn_layer_norm(hidden_states)
            if cond_embeds is not None:
                hidden_states = self.cross_attn_adaLN_modulation(hidden_states, cond_embeds)
            attention_output = self.crossattention(
                hidden_states,
                encoder_hidden_states=encoder_hidden_states,
                encoder_attention_mask=encoder_attention_mask,
            )
            if self.use_normformer:
                attention_output = self.post_crossattn_layer_norm(attention_output)
            hidden_states = residual + attention_output

        residual = hidden_states
        hidden_states = self.ffn(hidden_states, cond_embeds=cond_embeds)
        hidden_states = residual + hidden_states
        return hidden_states


class Embed(nn.Module):
    def __init__(
        self,
        vocab_size,
        embedding_size,
        hidden_size,
        hidden_dropout=0.0,
        max_position_embeddings=512,
        norm_type="layernorm",
        layer_norm_eps=1e-5,
        use_bias=False,
        layer_norm_embeddings=False,
        use_embeddings_project=False,
    ):
        super().__init__()

        self.vocab_size = vocab_size
        self.embedding_size = embedding_size
        self.hidden_size = hidden_size
        self.hidden_dropout = hidden_dropout
        self.max_position_embeddings = max_position_embeddings
        self.layer_norm_embeddings = layer_norm_embeddings
        self.use_embeddings_project = use_embeddings_project

        self.word_embeddings = nn.Embedding(self.vocab_size, self.embedding_size)
        self.position_embeddings = nn.Embedding(self.max_position_embeddings, self.embedding_size)
        self.dropout = nn.Dropout(self.hidden_dropout)

        if layer_norm_embeddings:
            norm_cls = partial(LayerNorm, use_bias=use_bias) if norm_type == "layernorm" else RMSNorm
            self.embeddings_ln = norm_cls(self.embedding_size, eps=layer_norm_eps)

        if use_embeddings_project:
            self.embedding_hidden_mapping = nn.Linear(self.embedding_size, self.hidden_size, bias=use_bias)

    def forward(self, input_ids):
        seq_length = input_ids.shape[-1]
        position_ids = torch.arange(seq_length)[None, :].to(input_ids.device)

        word_embeddings = self.word_embeddings(input_ids)
        position_embeddings = self.position_embeddings(position_ids)
        input_embeddings = word_embeddings + position_embeddings

        if self.layer_norm_embeddings:
            input_embeddings = self.embeddings_ln(input_embeddings)

        if self.use_embeddings_project:
            input_embeddings = self.embedding_hidden_mapping(input_embeddings)

        input_embeddings = self.dropout(input_embeddings)
        return input_embeddings


class MlmLayer(nn.Module):
    def __init__(
        self,
        hidden_size,
        vocab_size,
        norm_type="layernorm",
        layer_norm_eps=1e-5,
        use_mlm_layernorm=True,
        use_bias=False,
    ):
        super().__init__()
        self.hidden_size = hidden_size
        self.use_mlm_layernorm = use_mlm_layernorm
        self.mlm_dense = nn.Linear(self.hidden_size, self.hidden_size, bias=use_bias)
        if use_mlm_layernorm:
            norm_cls = partial(LayerNorm, use_bias=use_bias) if norm_type == "layernorm" else RMSNorm
            self.mlm_ln = norm_cls(self.hidden_size, eps=layer_norm_eps)
        self.to_logits = nn.Linear(self.hidden_size, vocab_size, bias=use_bias)

    def forward(self, hidden_states):
        hidden_states = self.mlm_dense(hidden_states)
        hidden_states = F.gelu(hidden_states)
        if self.use_mlm_layernorm:
            hidden_states = self.mlm_ln(hidden_states)
        logits = self.to_logits(hidden_states)
        return logits


class ConvEmbed(nn.Module):
    def __init__(
        self,
        vocab_size,
        embedding_size,
        hidden_size,
        patch_size=2,
        max_position_embeddings=256,
        norm_type="layernorm",
        ln_elementwise_affine=True,
        layer_norm_embeddings=False,
        layer_norm_eps=1e-5,
        use_position_embeddings=True,
        use_bias=False,
    ):
        super().__init__()
        self.hidden_size = hidden_size
        self.patch_size = patch_size
        self.max_position_embeddings = max_position_embeddings
        self.use_position_embeddings = use_position_embeddings
        self.layer_norm_embeddings = layer_norm_embeddings

        self.embeddings = nn.Embedding(vocab_size, embedding_size)
        norm_cls = partial(LayerNorm, use_bias=use_bias) if norm_type == "layernorm" else RMSNorm
        self.layer_norm = norm_cls(embedding_size, eps=layer_norm_eps, elementwise_affine=ln_elementwise_affine)
        if patch_size > 1:
            self.pixel_unshuffle = nn.PixelUnshuffle(patch_size)
        self.conv = nn.Conv2d(embedding_size * (patch_size**2), hidden_size, kernel_size=1, bias=use_bias)
        if use_position_embeddings:
            self.position_embeddings = nn.Embedding(self.max_position_embeddings, hidden_size)
        if self.layer_norm_embeddings:
            self.embeddings_ln = Norm2D(
                hidden_size, eps=layer_norm_eps, norm_type=norm_type, elementwise_affine=ln_elementwise_affine
            )

    def forward(self, input_ids):
        batch_size, seq_length = input_ids.shape
        height, width = int(seq_length**0.5), int(seq_length**0.5)
        input_ids = input_ids.view(-1, height, width)
        embeddings = self.embeddings(input_ids)
        embeddings = self.layer_norm(embeddings)
        embeddings = embeddings.permute(0, 3, 1, 2)
        if self.patch_size > 1:
            embeddings = self.pixel_unshuffle(embeddings)
        embeddings = self.conv(embeddings)
        if self.use_position_embeddings:
            embeddings = embeddings.permute(0, 2, 3, 1).view(batch_size, -1, self.hidden_size)
            position_ids = torch.arange(embeddings.shape[1])[None, :].to(input_ids.device)
            position_embeddings = self.position_embeddings(position_ids)
            embeddings = embeddings + position_embeddings
        if self.layer_norm_embeddings:
            embeddings = self.embeddings_ln(embeddings)
        return embeddings


class ConvMlmLayer(nn.Module):
    def __init__(
        self,
        vocab_size,
        embedding_size,
        hidden_size,
        patch_size=2,
        norm_type="layernorm",
        ln_elementwise_affine=True,
        layer_norm_eps=1e-5,
        use_bias=False,
    ):
        super().__init__()
        self.vocab_size = vocab_size
        self.patch_size = patch_size
        self.conv1 = nn.Conv2d(hidden_size, embedding_size * (patch_size**2), kernel_size=1, bias=use_bias)
        if patch_size > 1:
            self.pixel_shuffle = nn.PixelShuffle(patch_size)
        self.layer_norm = Norm2D(
            embedding_size,
            norm_type=norm_type,
            eps=layer_norm_eps,
            use_bias=use_bias,
            elementwise_affine=ln_elementwise_affine,
        )
        self.conv2 = nn.Conv2d(embedding_size, vocab_size, kernel_size=1, bias=use_bias)

    def forward(self, hidden_states):
        batch_size, seq_length, hidden_size = hidden_states.shape
        height, width = int(seq_length**0.5), int(seq_length**0.5)
        hidden_states = hidden_states.view(batch_size, height, width, hidden_size).permute(0, 3, 1, 2)
        hidden_states = self.conv1(hidden_states)
        if self.patch_size > 1:
            hidden_states = self.pixel_shuffle(hidden_states)
        hidden_states = self.layer_norm(hidden_states)
        logits = self.conv2(hidden_states)
        logits = logits.permute(0, 2, 3, 1).view(batch_size, -1, self.vocab_size)
        return logits

class TransformerAdapterMixin:
    def __init__(self):
        self.adapter = None
    def add_adapter(self, adapter):
        self.adapter = adapter

class MaskGitTransformer(ModelMixin, ConfigMixin, TransformerAdapterMixin):
    _supports_gradient_checkpointing = True

    @register_to_config
    def __init__(
        self,
        vocab_size,  # codebook_size + 1 (for the mask token), for class-conditioned generation it'll be codebook_size + num_classes + 1
        hidden_size=768,
        embedding_size=None,
        num_hidden_layers=12,
        num_attention_heads=12,
        intermediate_size=3072,
        hidden_dropout=0.1,
        attention_dropout=0.1,
        max_position_embeddings=256,  # for clas-conditioned generation it'll be 256 + 1 (for the class token)
        add_cross_attention=False,
        encoder_hidden_size=1024,  # T5-large
        project_encoder_hidden_states=False,
        initializer_range=0.02,
        norm_type="layernorm",  # or rmsnorm
        layer_norm_eps=1e-5,
        use_normformer=True,
        use_encoder_layernorm=True,
        use_mlm_layer=True,
        use_mlm_layernorm=True,
        use_bias=False,
        codebook_size=1024,
        num_vq_tokens=256,
        num_classes=None,  # set for class-conditioned generation
        use_position_embeddings=False,
        use_codebook_size_for_output=False,
        use_conv_in_out=False,
        patch_size=1,
        transformer_type="default",
        window_size=4,
        **kwargs,
    ):
        super().__init__()
        self.vocab_size = vocab_size
        self.hidden_size = hidden_size
        self.num_hidden_layers = num_hidden_layers
        self.num_attention_heads = num_attention_heads
        self.intermediate_size = intermediate_size
        self.hidden_dropout = hidden_dropout
        self.attention_dropout = attention_dropout
        self.max_position_embeddings = max_position_embeddings
        self.initializer_range = initializer_range
        self.embedding_size = embedding_size or hidden_size
        self.register_to_config(mask_token_id=vocab_size - 1)

        norm_cls = partial(LayerNorm, use_bias=use_bias) if norm_type == "layernorm" else RMSNorm
        transformer_cls = TransformerLayer if transformer_type == "default" else MaxVitTransformerLayer

        if use_conv_in_out:
            self.embed = ConvEmbed(
                vocab_size,
                self.embedding_size,
                hidden_size,
                patch_size=patch_size,
                norm_type=norm_type,
                layer_norm_eps=layer_norm_eps,
                use_bias=use_bias,
                use_position_embeddings=use_position_embeddings,
            )
        else:
            self.embed = Embed(
                self.vocab_size,
                self.hidden_size,
                self.hidden_size,
                self.hidden_dropout,
                self.max_position_embeddings,
                use_bias,
                norm_type,
                layer_norm_eps,
            )

        if add_cross_attention is not None and project_encoder_hidden_states:  # Cross attention
            self.encoder_proj = nn.Linear(encoder_hidden_size, hidden_size, bias=use_bias)
            self.encoder_proj_layer_norm = norm_cls(hidden_size, eps=layer_norm_eps)
            encoder_hidden_size = hidden_size

        self.transformer_layers = nn.ModuleList(
            [
                transformer_cls(
                    hidden_size=self.hidden_size,
                    intermediate_size=self.intermediate_size,
                    num_attention_heads=self.num_attention_heads,
                    encoder_hidden_size=encoder_hidden_size,
                    add_cross_attention=add_cross_attention,
                    hidden_dropout=self.hidden_dropout,
                    attention_dropout=self.attention_dropout,
                    norm_type=norm_type,
                    layer_norm_eps=layer_norm_eps,
                    use_normformer=use_normformer,
                    use_bias=use_bias,
                    embedding_size=self.embedding_size,
                    window_size=window_size,
                )
                for _ in range(self.num_hidden_layers)
            ]
        )
        if use_encoder_layernorm:
            self.encoder_layer_norm = norm_cls(self.hidden_size, eps=layer_norm_eps)

        self.output_size = codebook_size if use_codebook_size_for_output else self.vocab_size
        if use_mlm_layer:
            if use_conv_in_out:
                self.mlm_layer = ConvMlmLayer(
                    self.output_size,
                    self.embedding_size,
                    hidden_size,
                    patch_size=patch_size,
                    norm_type=norm_type,
                    layer_norm_eps=layer_norm_eps,
                    use_bias=use_bias,
                )
            else:
                self.mlm_layer = MlmLayer(
                    self.hidden_size, self.output_size, norm_type, layer_norm_eps, use_mlm_layernorm, use_bias
                )
        else:
            self.to_logits = nn.Linear(self.hidden_size, self.output_size, bias=use_bias)

        self.gradient_checkpointing = False

        self.apply(self._init_weights)

    def _init_weights(self, module):
        """
        Initialize the weights according to the original implementation.
        https://github.com/google-research/maskgit/blob/main/maskgit/nets/maskgit_transformer.py#L37
        """
        # TODO: make this configurable
        if isinstance(module, nn.Linear):
            nn.init.trunc_normal_(module.weight, std=self.config.initializer_range)
            if module.bias is not None:
                module.bias.data.zero_()
        elif isinstance(module, nn.Embedding):
            nn.init.trunc_normal_(module.weight, std=self.config.initializer_range)
        elif isinstance(module, (nn.LayerNorm, RMSNorm)):
            if hasattr(module, "weight") and module.weight is not None:
                module.weight.data.fill_(1.0)
            if hasattr(module, "bias") and module.bias is not None:
                module.bias.data.zero_()

    def _set_gradient_checkpointing(self, module, value=False):
        self.gradient_checkpointing = True

    def forward(
        self,
        input_ids,
        encoder_hidden_states=None,
        encoder_attention_mask=None,
        labels=None,
        label_smoothing=0.0,
        cond_dropout_prob=0.0,
        low_res_input_ids=None,
        **kwargs,
    ):
        if self.config.add_cross_attention and encoder_hidden_states is None:
            raise ValueError("If `add_cross_attention` is True, `encoder_hidden_states` should be provided.")
        hidden_states = self.embed(input_ids)

        if encoder_hidden_states is not None and self.config.project_encoder_hidden_states:
            encoder_hidden_states = self.encoder_proj(encoder_hidden_states)
            encoder_hidden_states = self.encoder_proj_layer_norm(encoder_hidden_states)
            if low_res_input_ids is not None:
                assert self.adapter is not None
                low_res_hidden_states = self.adapter(low_res_input_ids)
                encoder_hidden_states = torch.concat([encoder_hidden_states, low_res_hidden_states], dim=-1)

        # condition dropout for classifier free guidance
        if encoder_hidden_states is not None and self.training and cond_dropout_prob > 0.0:
            batch_size = encoder_hidden_states.shape[0]
            mask = prob_mask_like((batch_size, 1, 1), 1.0 - cond_dropout_prob, encoder_hidden_states.device)
            encoder_hidden_states = encoder_hidden_states * mask

        for layer in self.transformer_layers:
            if self.gradient_checkpointing:

                def create_custom_forward(module):
                    def custom_forward(*inputs):
                        return module(*inputs)

                    return custom_forward

                hidden_states = checkpoint(
                    create_custom_forward(layer), hidden_states, encoder_hidden_states, encoder_attention_mask
                )
            else:
                hidden_states = layer(
                    hidden_states,
                    encoder_hidden_states=encoder_hidden_states,
                    encoder_attention_mask=encoder_attention_mask,
                )

        if self.config.use_encoder_layernorm:
            hidden_states = self.encoder_layer_norm(hidden_states)

        if self.config.use_mlm_layer:
            logits = self.mlm_layer(hidden_states)
        else:
            logits = self.to_logits(hidden_states)

        if labels is not None:
            loss = F.cross_entropy(
                logits.view(-1, self.output_size), labels.view(-1), ignore_index=-100, label_smoothing=label_smoothing
            )
            return logits, loss
        return logits

    def generate(
        self,
        input_ids: torch.LongTensor = None,
        class_ids: torch.LongTensor = None,
        encoder_hidden_states: torch.FloatTensor = None,
        temperature=1.0,
        topk_filter_thres=0.9,
        can_remask_prev_masked=False,  # TODO: implement this
        timesteps=18,  # ideal number of steps is 18 in maskgit paper
        guidance_scale=3,
        noise_schedule: Callable = cosine_schedule,
        use_tqdm=True,
    ):
        # begin with all image token ids masked
        mask_token_id = self.config.mask_token_id
        seq_len = self.config.num_vq_tokens

        batch_size = len(class_ids) if class_ids is not None else encoder_hidden_states.shape[0]
        shape = (batch_size, seq_len)

        # shift the class ids by the codebook size
        if class_ids is not None:
            class_ids += self.config.codebook_size
        # initialize with all image tokens masked
        if input_ids is not None:
            input_ids = torch.ones(shape, dtype=torch.long, device=self.device) * mask_token_id
        scores = torch.zeros(shape, dtype=torch.float32, device=self.device)

        starting_temperature = temperature

        iterate_over = zip(torch.linspace(0, 1, timesteps, device=self.device), reversed(range(timesteps)))

        if use_tqdm:
            iterate_over = tqdm(iterate_over, total=timesteps)

        for timestep, steps_until_x0 in iterate_over:
            rand_mask_prob = noise_schedule(timestep)
            num_token_masked = max(int((rand_mask_prob * seq_len).item()), 1)

            masked_indices = scores.topk(num_token_masked, dim=-1).indices
            input_ids = input_ids.scatter(1, masked_indices, mask_token_id)

            # prepend class token to input_ids
            if class_ids is not None:
                input_ids = torch.cat([class_ids[:, None], input_ids], dim=1)

            # classifier free guidance
            if encoder_hidden_states is not None and guidance_scale > 0:
                uncond_encoder_states = torch.zeros_like(encoder_hidden_states)
                model_input = torch.cat([input_ids] * 2)
                condition = torch.cat([encoder_hidden_states, uncond_encoder_states])
                cond_logits, uncond_logits = self(model_input, encoder_hidden_states=condition).chunk(2)
                cond_logits = cond_logits[..., : self.config.codebook_size]
                uncond_logits = uncond_logits[..., : self.config.codebook_size]
                logits = uncond_logits + guidance_scale * (cond_logits - uncond_logits)
            else:
                logits = self(input_ids, encoder_hidden_states=encoder_hidden_states)
                logits = logits[..., : self.config.codebook_size]

            # remove class token
            if class_ids is not None:
                input_ids = input_ids[:, 1:]
                logits = logits[:, 1:]

            filtered_logits = top_k(logits, topk_filter_thres)

            temperature = starting_temperature * (steps_until_x0 / timesteps)  # temperature is annealed

            pred_ids = gumbel_sample(filtered_logits, temperature=temperature, dim=-1)

            is_mask = input_ids == mask_token_id

            input_ids = torch.where(is_mask, pred_ids, input_ids)

            probs_without_temperature = F.softmax(logits, dim=-1)

            scores = 1 - probs_without_temperature.gather(2, pred_ids[..., None])
            scores = rearrange(scores, "... 1 -> ...")  # TODO: use torch
        return input_ids

    def generate2(
        self,
        input_ids: torch.LongTensor = None,
        class_ids: torch.LongTensor = None,
        encoder_hidden_states: torch.FloatTensor = None,
        negative_embeds: torch.FloatTensor = None,
        temperature=1.0,
        timesteps=18,  # ideal number of steps is 18 in maskgit paper
        guidance_scale=0,
        noise_schedule=cosine_schedule,
        generator: torch.Generator = None,
        **kwargs,
    ):
        """
        Generate 1:1 similar to the original MaskGit repo
        https://github.com/google-research/maskgit/blob/main/maskgit/libml/parallel_decode.py#L79
        """
        # begin with all image token ids masked
        mask_token_id = self.config.mask_token_id
        seq_len = self.config.num_vq_tokens

        batch_size = len(class_ids) if class_ids is not None else encoder_hidden_states.shape[0]
        shape = (batch_size, seq_len)

        # shift the class ids by the codebook size
        if class_ids is not None:
            class_ids += self.config.codebook_size

        # initialize with all image tokens masked
        if input_ids is None:
            input_ids = torch.ones(shape, dtype=torch.long, device=self.device) * mask_token_id

        # classifier free guidance
        if encoder_hidden_states is not None and guidance_scale > 0:
            if negative_embeds is None:
                uncond_encoder_states = torch.zeros_like(encoder_hidden_states)
            else:
                uncond_encoder_states = negative_embeds
            condition = torch.cat([encoder_hidden_states, uncond_encoder_states])
            model_conds = {"encoder_hidden_states": condition}

        for step in range(timesteps):
            # prepend class token to input_ids
            if class_ids is not None:
                input_ids = torch.cat([class_ids[:, None], input_ids], dim=1)

            if encoder_hidden_states is not None and guidance_scale > 0:
                model_input = torch.cat([input_ids] * 2)
                cond_logits, uncond_logits = self(model_input, **model_conds).chunk(2)
                cond_logits = cond_logits[..., : self.config.codebook_size]
                uncond_logits = uncond_logits[..., : self.config.codebook_size]
                logits = uncond_logits + guidance_scale * (cond_logits - uncond_logits)
            else:
                logits = self(input_ids, encoder_hidden_states=encoder_hidden_states)
                logits = logits[..., : self.config.codebook_size]

            # remove class token
            if class_ids is not None:
                input_ids = input_ids[:, 1:]
                logits = logits[:, 1:]

            # Samples the ids using categorical sampling: [batch_size, seq_length].
            probs = logits.softmax(dim=-1)
            sampled = probs.reshape(-1, logits.size(-1))
            sampled_ids = torch.multinomial(sampled, 1, generator=generator)[:, 0].view(*logits.shape[:-1])

            # Just updates the masked tokens.
            unknown_map = input_ids == mask_token_id
            sampled_ids = torch.where(unknown_map, sampled_ids, input_ids)
            # Defines the mask ratio for the next round. The number to mask out is
            # determined by mask_ratio * unknown_number_in_the_beginning.
            ratio = 1.0 * (step + 1) / timesteps
            mask_ratio = noise_schedule(torch.tensor(ratio))
            # Computes the probabilities of each selected tokens.
            selected_probs = torch.gather(probs, -1, sampled_ids.long()[..., None])
            selected_probs = selected_probs.squeeze(-1)

            # Ignores the tokens given in the input by overwriting their confidence.
            selected_probs = torch.where(unknown_map, selected_probs, torch.finfo(selected_probs.dtype).max)
            # Gets mask lens for each sample in the batch according to the mask ratio.
            mask_len = (seq_len * mask_ratio).floor().unsqueeze(0).to(logits.device)
            # Keeps at least one of prediction in this round and also masks out at least
            # one and for the next iteration
            mask_len = torch.max(
                torch.tensor([1], device=logits.device), torch.min(unknown_map.sum(dim=-1, keepdim=True) - 1, mask_len)
            )

            # Adds noise for randomness
            temperature = temperature * (1.0 - ratio)
            masking = mask_by_random_topk(mask_len, selected_probs, temperature, generator=generator)
            # Masks tokens with lower confidence.
            input_ids = torch.where(masking, mask_token_id, sampled_ids)

<<<<<<< HEAD
        return sampled_ids


class MaskGiTUViT(ModelMixin, ConfigMixin, TransformerAdapterMixin):
    _supports_gradient_checkpointing = True

    @register_to_config
    def __init__(
        self,
        vocab_size,  # codebook_size + 1 (for the mask token), for class-conditioned generation it'll be codebook_size + num_classes + 1
        hidden_size=768,
        in_channels=384,
        block_out_channels=(768, 768),
        block_has_attention=None,
        block_num_heads=None,
        num_res_blocks=2,
        num_hidden_layers=12,
        num_attention_heads=12,
        intermediate_size=3072,
        hidden_dropout=0.1,
        attention_dropout=0.1,
        max_position_embeddings=256,  # for clas-conditioned generation it'll be 256 + 1 (for the class token)
        add_cross_attention=False,
        encoder_hidden_size=1024,  # T5-large
        project_encoder_hidden_states=False,
        initializer_range=0.02,
        norm_type="layernorm",  # or rmsnorm
        ln_elementwise_affine=True,
        layer_norm_eps=1e-5,
        use_normformer=False,
        use_encoder_layernorm=True,
        use_bias=False,
        codebook_size=1024,
        num_vq_tokens=256,
        num_classes=None,  # set for class-conditioned generation
        use_codebook_size_for_output=False,
        patch_size=1,
        layer_norm_before_mlm=False,
        layer_norm_embeddings=False,
        add_cond_embeds=False,
        cond_embed_dim=None,
        add_micro_cond_embeds=False,
        micro_cond_encode_dim=None,
        micro_cond_embed_dim=None,
        xavier_init_embed=True,
        use_empty_embeds_for_uncond=False,
        learn_uncond_embeds=False,
        use_vannilla_resblock=False,
        transformer_type="default",
        ffn_type="glu",
        res_ffn_factor=4,
        **kwargs,
    ):
        super().__init__()
        self.vocab_size = vocab_size
        self.hidden_size = hidden_size
        self.num_hidden_layers = num_hidden_layers
        self.num_attention_heads = num_attention_heads
        self.intermediate_size = intermediate_size
        self.hidden_dropout = hidden_dropout
        self.attention_dropout = attention_dropout
        self.max_position_embeddings = max_position_embeddings
        self.initializer_range = initializer_range
        self.use_projection = block_out_channels[-1] != hidden_size
        self.register_to_config(mask_token_id=vocab_size - 1)
        self.register_to_config(block_out_channels=tuple(block_out_channels))

        norm_cls = partial(LayerNorm, use_bias=use_bias) if norm_type == "layernorm" else RMSNorm
        transformer_cls = TransformerLayer if transformer_type == "default" else MaxVitTransformerLayer

        if block_has_attention is None:
            block_has_attention = [False] * len(block_out_channels)
        elif isinstance(block_has_attention, bool):
            block_has_attention = [block_has_attention] * len(block_out_channels)

        if block_num_heads is None:
            block_num_heads = [None] * len(block_out_channels)
        elif isinstance(block_num_heads, int):
            block_num_heads = [block_num_heads] * len(block_out_channels)

        self.register_to_config(block_has_attention=tuple(block_has_attention))
        self.register_to_config(block_num_heads=tuple(block_num_heads))

        self.register_to_config(block_has_attention=tuple(block_has_attention))
        self.register_to_config(block_num_heads=tuple(block_num_heads))

        if learn_uncond_embeds:
            self.uncond_embeds = nn.Parameter(torch.randn(size=(77, encoder_hidden_size), requires_grad=True))
            nn.init.normal_(self.uncond_embeds, std=0.02)

        if add_cross_attention is not None and project_encoder_hidden_states:  # Cross attention
            self.encoder_proj = nn.Linear(encoder_hidden_size, hidden_size, bias=use_bias)
            self.encoder_proj_layer_norm = norm_cls(
                hidden_size, eps=layer_norm_eps, elementwise_affine=ln_elementwise_affine
            )
            encoder_hidden_size = hidden_size

        # Embeddings
        self.embed = ConvEmbed(
            vocab_size,
            in_channels,
            block_out_channels[0],
            patch_size=patch_size,
            norm_type=norm_type,
            layer_norm_embeddings=layer_norm_embeddings,
            layer_norm_eps=layer_norm_eps,
            ln_elementwise_affine=ln_elementwise_affine,
            use_bias=use_bias,
        )

        # Condition embeddings
        if add_micro_cond_embeds:
            if add_cond_embeds:
                micro_cond_embed_dim += cond_embed_dim

            self.cond_embed = nn.Sequential(
                nn.Linear(micro_cond_embed_dim, hidden_size, bias=use_bias),
                nn.SiLU(),
                nn.Linear(hidden_size, hidden_size, bias=use_bias),
            )
            cond_embed_dim = hidden_size
        elif add_cond_embeds:
            self.cond_embed = nn.Sequential(
                nn.Linear(cond_embed_dim, hidden_size, bias=use_bias),
                nn.SiLU(),
                nn.Linear(hidden_size, hidden_size, bias=use_bias),
            )
            cond_embed_dim = hidden_size

        # Downsample
        DownBlock = DownsampleBlockVanilla if use_vannilla_resblock else DownsampleBlock
        output_channels = block_out_channels[0]
        self.down_blocks = nn.ModuleList([])
        for i in range(len(block_out_channels)):
            is_first_block = i == 0
            is_final_block = i == len(block_out_channels) - 1
            input_channels = output_channels
            output_channels = block_out_channels[i]

            if use_vannilla_resblock:
                add_downsample = not is_final_block
            else:
                add_downsample = not is_first_block

            self.down_blocks.append(
                DownBlock(
                    input_channels=input_channels,
                    output_channels=output_channels,
                    skip_channels=0,
                    num_res_blocks=num_res_blocks,
                    kernel_size=3,
                    dropout=hidden_dropout if i == 0 else 0.0,
                    norm_type=norm_type,
                    ln_elementwise_affine=ln_elementwise_affine,
                    add_downsample=add_downsample,
                    add_cond_embeds=add_cond_embeds or add_micro_cond_embeds,
                    cond_embed_dim=cond_embed_dim,
                    has_attention=block_has_attention[i],
                    num_heads=block_num_heads[i],
                    encoder_hidden_size=encoder_hidden_size,
                    use_bias=use_bias,
                    res_ffn_factor=res_ffn_factor,
                )
            )

        if self.use_projection:
            self.project_to_hidden_norm = norm_cls(
                block_out_channels[-1], eps=layer_norm_eps, elementwise_affine=ln_elementwise_affine
            )
            self.project_to_hidden = nn.Linear(block_out_channels[-1], hidden_size, bias=use_bias)

        # Mid Transformer
        self.transformer_layers = nn.ModuleList(
            [
                transformer_cls(
                    hidden_size=self.hidden_size,
                    intermediate_size=self.intermediate_size,
                    num_attention_heads=self.num_attention_heads,
                    encoder_hidden_size=encoder_hidden_size,
                    add_cross_attention=add_cross_attention,
                    hidden_dropout=self.hidden_dropout,
                    attention_dropout=self.attention_dropout,
                    norm_type=norm_type,
                    ln_elementwise_affine=ln_elementwise_affine,
                    layer_norm_eps=layer_norm_eps,
                    use_normformer=use_normformer,
                    add_cond_embeds=add_cond_embeds or add_micro_cond_embeds,
                    cond_embed_dim=cond_embed_dim,
                    ffn_type=ffn_type,
                    use_bias=use_bias,
                )
                for _ in range(self.num_hidden_layers)
            ]
        )
        if use_encoder_layernorm:
            self.encoder_layer_norm = norm_cls(
                self.hidden_size, eps=layer_norm_eps, elementwise_affine=ln_elementwise_affine
            )

        if self.use_projection:
            self.project_from_hidden_norm = norm_cls(
                hidden_size, eps=layer_norm_eps, elementwise_affine=ln_elementwise_affine
            )
            self.project_from_hidden = nn.Linear(hidden_size, block_out_channels[-1], bias=use_bias)

        # Up sample
        UpBlock = UpsampleBlockVanilla if use_vannilla_resblock else UpsampleBlock
        reversed_block_out_channels = list(reversed(block_out_channels))
        reversed_block_has_attention = list(reversed(block_has_attention))
        reversed_block_num_heads = list(reversed(block_num_heads))
        output_channels = reversed_block_out_channels[0]
        self.up_blocks = nn.ModuleList([])
        for i in range(len(reversed_block_out_channels)):
            is_final_block = i == len(block_out_channels) - 1

            if use_vannilla_resblock:
                prev_output_channels = output_channels
                output_channels = reversed_block_out_channels[i]
                input_channel = reversed_block_out_channels[min(i + 1, len(block_out_channels) - 1)]
            else:
                input_channel = reversed_block_out_channels[i]
                output_channels = reversed_block_out_channels[i + 1] if not is_final_block else output_channels
                prev_output_channels = input_channel if i != 0 else 0

            self.up_blocks.append(
                UpBlock(
                    input_channels=input_channel,
                    skip_channels=prev_output_channels,
                    output_channels=output_channels,
                    num_res_blocks=num_res_blocks + 1 if use_vannilla_resblock else num_res_blocks,
                    kernel_size=3,
                    dropout=hidden_dropout if i == 0 else 0.0,
                    norm_type=norm_type,
                    ln_elementwise_affine=ln_elementwise_affine,
                    add_upsample=not is_final_block,
                    add_cond_embeds=add_cond_embeds or add_micro_cond_embeds,
                    cond_embed_dim=cond_embed_dim,
                    has_attention=reversed_block_has_attention[i],
                    num_heads=reversed_block_num_heads[i],
                    encoder_hidden_size=encoder_hidden_size,
                    use_bias=use_bias,
                    res_ffn_factor=res_ffn_factor,
                )
            )

        if layer_norm_before_mlm:
            self.layer_norm_before_mlm = Norm2D(
                block_out_channels[0],
                norm_type=norm_type,
                eps=layer_norm_eps,
                elementwise_affine=ln_elementwise_affine,
            )

        # Output
        self.output_size = codebook_size if use_codebook_size_for_output else self.vocab_size
        self.mlm_layer = ConvMlmLayer(
            self.output_size,
            in_channels,
            block_out_channels[0],
            patch_size=patch_size,
            norm_type=norm_type,
            ln_elementwise_affine=ln_elementwise_affine,
            layer_norm_eps=layer_norm_eps,
            use_bias=use_bias,
        )
        self.gradient_checkpointing = False

        # --- WEIGHT INIT ---
        self.apply(self._init_weights)  # General init
        if xavier_init_embed:
            nn.init.xavier_uniform_(self.embed.conv.weight, 0.02)  # inputs
        nn.init.normal_(self.embed.embeddings.weight, std=np.sqrt(1 / vocab_size))
        nn.init.constant_(self.mlm_layer.conv1.weight, 0)  # output
        self.mlm_layer.conv2.weight.data = self.embed.embeddings.weight.data[:codebook_size, :, None, None].clone()

        # init AdaLNModulation.mapper layers to 0
        if add_cond_embeds:
            for m in self.modules():
                if isinstance(m, AdaLNModulation):
                    nn.init.constant_(m.mapper.weight, 0)
                    if hasattr(m, "bias") and m.bias is not None:
                        nn.init.constant_(m.bias, 0)

    def _init_weights(self, module):
        """
        Initialize the weights according to the original implementation.
        https://github.com/google-research/maskgit/blob/main/maskgit/nets/maskgit_transformer.py#L37
        """
        # TODO: make this configurable
        if isinstance(module, (nn.Linear, nn.Conv2d)):
            nn.init.trunc_normal_(module.weight, std=self.config.initializer_range)
            if module.bias is not None:
                module.bias.data.zero_()
        elif isinstance(module, nn.Embedding):
            nn.init.trunc_normal_(module.weight, std=self.config.initializer_range)
        elif isinstance(module, (nn.LayerNorm, RMSNorm)):
            if hasattr(module, "weight") and module.weight is not None:
                module.weight.data.fill_(1.0)
            if hasattr(module, "bias") and module.bias is not None:
                module.bias.data.zero_()

    def forward(
        self,
        input_ids,
        encoder_hidden_states=None,
        encoder_attention_mask=None,
        labels=None,
        label_smoothing=0.0,
        cond_dropout_prob=0.0,
        cond_embeds=None,
        loss_weight=None,
        empty_embeds=None,
        empty_cond_embeds=None,
        micro_conds=None,
        low_res_input_ids=None
    ):
        if self.config.add_cross_attention and encoder_hidden_states is None:
            raise ValueError("If `add_cross_attention` is True, `encoder_hidden_states` should be provided.")

        if self.training and self.config.use_empty_embeds_for_uncond and empty_embeds is None:
            raise ValueError("If `use_empty_embeds_for_uncond` is True, `empty_embeds` should be provided.")

        if self.config.add_micro_cond_embeds and micro_conds is None:
            raise ValueError("If `add_micro_cond_embeds` is True, `micro_conds` should be provided.")

        # condition dropout for classifier free guidance
        if encoder_hidden_states is not None and self.training and cond_dropout_prob > 0.0:
            batch_size = encoder_hidden_states.shape[0]
            mask = prob_mask_like((batch_size, 1, 1), 1.0 - cond_dropout_prob, encoder_hidden_states.device)

            if self.config.use_empty_embeds_for_uncond:
                # empty embeds is of shape (1, seq, hidden_size) expand it to batch size
                empty_embeds = empty_embeds.expand(batch_size, -1, -1)
                encoder_hidden_states = torch.where(
                    (encoder_hidden_states * mask).bool(), encoder_hidden_states, empty_embeds
                )
            elif self.config.learn_uncond_embeds:
                uncond_embeds = self.uncond_embeds.unsqueeze(0).expand(batch_size, -1, -1)
                encoder_hidden_states = torch.where(
                    (encoder_hidden_states * mask).bool(), encoder_hidden_states, uncond_embeds
                )
            else:
                encoder_hidden_states = encoder_hidden_states * mask
            if cond_embeds is not None:
                if self.config.use_empty_embeds_for_uncond:
                    # empty_cond_embeds is of shape (1, hidden_size) expand it to batch size
                    empty_cond_embeds = empty_cond_embeds.expand(batch_size, -1)
                    cond_embeds = torch.where((cond_embeds * mask.squeeze(-1)).bool(), cond_embeds, empty_cond_embeds)
                else:
                    cond_embeds = cond_embeds * mask.squeeze(-1)

        if encoder_hidden_states is not None and self.config.project_encoder_hidden_states:
            encoder_hidden_states = self.encoder_proj(encoder_hidden_states)
            encoder_hidden_states = self.encoder_proj_layer_norm(encoder_hidden_states)
            if low_res_input_ids is not None:
                assert self.adapter is not None
                low_res_hidden_states = self.adapter(low_res_input_ids)
                print(low_res_hidden_states.shape, encoder_hidden_states.shape)
                encoder_hidden_states = torch.concat([encoder_hidden_states, low_res_hidden_states], dim=-1)

        if self.config.add_micro_cond_embeds:
            micro_cond_embeds = sinusoidal_enocde(micro_conds.flatten(), self.config.micro_cond_encode_dim)
            micro_cond_embeds = micro_cond_embeds.reshape((input_ids.shape[0], -1))
            if cond_embeds is not None:
                cond_embeds = torch.cat([cond_embeds, micro_cond_embeds], dim=1)
            else:
                cond_embeds = micro_cond_embeds
            cond_embeds = self.cond_embed(cond_embeds)
        elif self.config.add_cond_embeds:
            cond_embeds = self.cond_embed(cond_embeds)

        hidden_states = self.embed(input_ids)

        if cond_embeds is not None:
            cond_embeds = cond_embeds.to(hidden_states.dtype)

        down_block_res_samples = (hidden_states,)
        for down_block in self.down_blocks:
            hidden_states, res_samples = down_block(
                hidden_states, cond_embeds=cond_embeds, encoder_hidden_states=encoder_hidden_states
            )
            down_block_res_samples += res_samples

        batch_size, channels, height, width = hidden_states.shape
        hidden_states = hidden_states.permute(0, 2, 3, 1).reshape(batch_size, height * width, channels)

        if self.use_projection:
            hidden_states = self.project_to_hidden_norm(hidden_states)
            hidden_states = self.project_to_hidden(hidden_states)

        for layer in self.transformer_layers:
            if self.gradient_checkpointing:

                def create_custom_forward(module):
                    def custom_forward(*inputs):
                        return module(*inputs)

                    return custom_forward

                hidden_states = checkpoint(
                    create_custom_forward(layer),
                    hidden_states,
                    encoder_hidden_states,
                    encoder_attention_mask,
                    cond_embeds,
                )
            else:
                hidden_states = layer(
                    hidden_states,
                    encoder_hidden_states=encoder_hidden_states,
                    encoder_attention_mask=encoder_attention_mask,
                    cond_embeds=cond_embeds,
                )

        if self.config.use_encoder_layernorm:
            hidden_states = self.encoder_layer_norm(hidden_states)

        if self.use_projection:
            hidden_states = self.project_from_hidden_norm(hidden_states)
            hidden_states = self.project_from_hidden(hidden_states)

        hidden_states = hidden_states.reshape(batch_size, height, width, channels).permute(0, 3, 1, 2)

        for i, up_block in enumerate(self.up_blocks):
            num_up_blocks = len(up_block.res_blocks)
            res_samples = down_block_res_samples[-num_up_blocks:]
            down_block_res_samples = down_block_res_samples[:-num_up_blocks]

            if self.config.use_vannilla_resblock:
                x_skip = res_samples
            else:
                x_skip = res_samples if i > 0 else None

            hidden_states = up_block(
                hidden_states, x_skip=x_skip, cond_embeds=cond_embeds, encoder_hidden_states=encoder_hidden_states
            )

        if self.config.layer_norm_before_mlm:
            hidden_states = self.layer_norm_before_mlm(hidden_states)

        batch_size, channels, height, width = hidden_states.shape
        hidden_states = hidden_states.permute(0, 2, 3, 1).reshape(batch_size, height * width, channels)
        logits = self.mlm_layer(hidden_states)

        if labels is not None:
            reduction = "none" if loss_weight is not None else "mean"
            loss = F.cross_entropy(
                logits.view(-1, self.output_size),
                labels.view(-1),
                ignore_index=-100,
                label_smoothing=label_smoothing,
                reduction=reduction,
            )
            if loss_weight is not None:
                loss_weight = loss_weight.view(-1)
                loss = ((loss * loss_weight).sum(dim=-1) / loss_weight.sum(dim=-1)).mean()
            return logits, loss
        return logits

    def _set_gradient_checkpointing(self, module, value=False):
        self.gradient_checkpointing = True
        if isinstance(module, (DownsampleBlock, UpsampleBlock)):
            module.gradient_checkpointing = value

    def generate(
        self,
        input_ids: torch.LongTensor = None,
        class_ids: torch.LongTensor = None,
        encoder_hidden_states: torch.FloatTensor = None,
        negative_embeds: torch.FloatTensor = None,
        empty_embeds: torch.FloatTensor = None,
        temperature=1.0,
        topk_filter_thres=0.9,
        can_remask_prev_masked=False,  # TODO: implement this
        timesteps=18,  # ideal number of steps is 18 in maskgit paper
        guidance_scale=8,
        guidance_schedule=None,
        noise_schedule: Callable = cosine_schedule,
        use_tqdm=True,
        **kwargs,
    ):
        # begin with all image token ids masked
        mask_token_id = self.config.mask_token_id
        seq_len = self.config.num_vq_tokens

        batch_size = len(class_ids) if class_ids is not None else encoder_hidden_states.shape[0]
        shape = (batch_size, seq_len)

        # shift the class ids by the codebook size
        if class_ids is not None:
            class_ids += self.config.codebook_size
        # initialize with all image tokens masked
        if input_ids is not None:
            input_ids = torch.ones(shape, dtype=torch.long, device=self.device) * mask_token_id

        if isinstance(temperature, tuple):
            temperatures = torch.linspace(temperature[0], temperature[1], timesteps)
        else:
            temperatures = torch.linspace(temperature, 0.01, timesteps)
        # reverse the temperatures
        temperatures = temperatures.flip(0)

        if guidance_schedule == "linear":
            guidance_scales = torch.linspace(0, guidance_scale, timesteps)
        elif guidance_schedule == "cosine":
            guidance_scales = []
            for step in range(timesteps):
                ratio = 1.0 * (step + 1) / timesteps
                scale = cosine_schedule(torch.tensor(1 - ratio)) * guidance_scale
                guidance_scales.append(scale.floor())
            guidance_scales = torch.tensor(guidance_scales)
        else:
            guidance_scales = torch.ones(timesteps) * guidance_scale
        # reverse the guidance scales
        guidance_scales = guidance_scales.flip(0)

        # classifier free guidance
        if encoder_hidden_states is not None and guidance_scale > 0:
            if negative_embeds is None:
                if self.config.use_empty_embeds_for_uncond:
                    uncond_encoder_states = empty_embeds.expand(batch_size, -1, -1)
                elif self.config.learn_uncond_embeds:
                    uncond_encoder_states = self.uncond_embeds.unsqueeze(0).expand(batch_size, -1, -1)
                else:
                    uncond_encoder_states = torch.zeros_like(encoder_hidden_states)
            else:
                uncond_encoder_states = negative_embeds
            condition = torch.cat([encoder_hidden_states, uncond_encoder_states])
            model_conds = {"encoder_hidden_states": condition}

            if cond_embeds is not None:
                uncond_embeds = torch.zeros_like(cond_embeds)
                cond_embeds = torch.cat([cond_embeds, uncond_embeds])
                model_conds["cond_embeds"] = cond_embeds

        scores = torch.zeros(shape, dtype=torch.float32, device=self.device)

        starting_temperature = temperature

        iterate_over = zip(torch.linspace(0, 1, timesteps, device=self.device), reversed(range(timesteps)))

        if use_tqdm:
            iterate_over = tqdm(iterate_over, total=timesteps)

        for timestep, steps_until_x0 in iterate_over:
            rand_mask_prob = noise_schedule(timestep)
            num_token_masked = max(int((rand_mask_prob * seq_len).item()), 1)

            masked_indices = scores.topk(num_token_masked, dim=-1).indices
            input_ids = input_ids.scatter(1, masked_indices, mask_token_id)

            # prepend class token to input_ids
            if class_ids is not None:
                input_ids = torch.cat([class_ids[:, None], input_ids], dim=1)

            # classifier free guidance
            if encoder_hidden_states is not None and guidance_scale > 0:
                model_input = torch.cat([input_ids] * 2)
                cond_logits, uncond_logits = self(model_input, **model_conds).chunk(2)
                cond_logits = cond_logits[..., : self.config.codebook_size]
                uncond_logits = uncond_logits[..., : self.config.codebook_size]
                logits = uncond_logits + guidance_scales[steps_until_x0] * (cond_logits - uncond_logits)
            else:
                logits = self(input_ids, encoder_hidden_states=encoder_hidden_states)
                logits = logits[..., : self.config.codebook_size]

            # remove class token
            if class_ids is not None:
                input_ids = input_ids[:, 1:]
                logits = logits[:, 1:]

            filtered_logits = top_k(logits, topk_filter_thres)

            temperature = temperatures[steps_until_x0]

            pred_ids = gumbel_sample(filtered_logits, temperature=temperature, dim=-1)

            is_mask = input_ids == mask_token_id

            input_ids = torch.where(is_mask, pred_ids, input_ids)

            probs_without_temperature = F.softmax(logits, dim=-1)

            scores = 1 - probs_without_temperature.gather(2, pred_ids[..., None])
            scores = rearrange(scores, "... 1 -> ...")  # TODO: use torch
        return input_ids

    def generate2(
        self,
        input_ids: torch.LongTensor = None,
        class_ids: torch.LongTensor = None,
        encoder_hidden_states: torch.FloatTensor = None,
        cond_embeds: torch.FloatTensor = None,
        micro_conds: torch.FloatTensor = None,
        empty_embeds: torch.FloatTensor = None,
        empty_cond_embeds: torch.FloatTensor = None,
        negative_embeds: torch.FloatTensor = None,
        negative_cond_embeds: torch.FloatTensor = None,
        temperature=1.0,
        timesteps=18,  # ideal number of steps is 18 in maskgit paper
        guidance_scale=0,
        guidance_schedule=None,
        noise_schedule=cosine_schedule,
        noise_type="mask",  # can be "mask" or "random_replace"
        predict_all_tokens=False,
        generator: torch.Generator = None,
        return_intermediate=False,
        low_res_input_ids=None,
        **kwargs,
    ):
        """
        Generate 1:1 similar to the original MaskGit repo
        https://github.com/google-research/maskgit/blob/main/maskgit/libml/parallel_decode.py#L79
        """
        # begin with all image token ids masked
        mask_token_id = self.config.mask_token_id
        seq_len = self.config.num_vq_tokens

        batch_size = len(class_ids) if class_ids is not None else encoder_hidden_states.shape[0]
        shape = (batch_size, seq_len)

        if isinstance(temperature, tuple):
            temperatures = torch.linspace(temperature[0], temperature[1], timesteps)
        else:
            temperatures = torch.linspace(temperature, 0.01, timesteps)

        # shift the class ids by the codebook size
        if class_ids is not None:
            class_ids += self.config.codebook_size

        if input_ids is None:
            # initialize with all image tokens masked
            if noise_type == "mask":
                input_ids = torch.ones(shape, dtype=torch.long, device=self.device) * mask_token_id
            elif noise_type == "random_replace":
                input_ids = torch.randint(0, self.config.codebook_size, shape, device=self.device)
            else:
                raise ValueError(f"noise_type {noise_type} not recognized")

        if return_intermediate:
            intermediate = []

        if guidance_schedule == "linear":
            guidance_scales = torch.linspace(0, guidance_scale, timesteps)
        elif guidance_schedule == "cosine":
            guidance_scales = []
            for step in range(timesteps):
                ratio = 1.0 * (step + 1) / timesteps
                scale = cosine_schedule(torch.tensor(1 - ratio)) * guidance_scale
                guidance_scales.append(scale.floor())
            guidance_scales = torch.tensor(guidance_scales)
        else:
            guidance_scales = torch.ones(timesteps) * guidance_scale

        if micro_conds is not None:
            micro_conds = micro_conds.repeat(batch_size, 1).to(input_ids.device)
            if guidance_scale > 0:
                micro_conds = torch.cat([micro_conds, micro_conds], dim=0)

        # classifier free guidance
        if encoder_hidden_states is not None and guidance_scale > 0:
            if negative_embeds is None:
                if self.config.use_empty_embeds_for_uncond:
                    uncond_encoder_states = empty_embeds.expand(batch_size, -1, -1)
                elif self.config.learn_uncond_embeds:
                    uncond_encoder_states = self.uncond_embeds.unsqueeze(0).expand(batch_size, -1, -1)
                else:
                    uncond_encoder_states = torch.zeros_like(encoder_hidden_states)
            else:
                uncond_encoder_states = negative_embeds
            condition = torch.cat([encoder_hidden_states, uncond_encoder_states])
            model_conds = {"encoder_hidden_states": condition}

            if cond_embeds is not None:
                if negative_cond_embeds is None:
                    if self.config.use_empty_embeds_for_uncond:
                        uncond_embeds = empty_cond_embeds.expand(batch_size, -1)
                    else:
                        uncond_embeds = torch.zeros_like(cond_embeds)
                else:
                    uncond_embeds = negative_cond_embeds
                cond_embeds = torch.cat([cond_embeds, uncond_embeds])
                model_conds["cond_embeds"] = cond_embeds

            if micro_conds is not None:
                model_conds["micro_conds"] = micro_conds

        for step in range(timesteps):
            # prepend class token to input_ids
            if class_ids is not None:
                input_ids = torch.cat([class_ids[:, None], input_ids], dim=1)

            # classifier free guidance
            if encoder_hidden_states is not None and guidance_scale > 0:
                model_input = torch.cat([input_ids] * 2)
                cond_logits, uncond_logits = self(model_input, **model_conds).chunk(2)
                cond_logits = cond_logits[..., : self.config.codebook_size]
                uncond_logits = uncond_logits[..., : self.config.codebook_size]
                logits = uncond_logits + guidance_scales[step] * (cond_logits - uncond_logits)
            else:
                logits = self(input_ids, encoder_hidden_states=encoder_hidden_states, low_res_input_ids=low_res_input_ids)
                logits = logits[..., : self.config.codebook_size]

            # remove class token
            if class_ids is not None:
                input_ids = input_ids[:, 1:]
                logits = logits[:, 1:]

            if noise_type == "mask":
                # Samples the ids using categorical sampling: [batch_size, seq_length].
                if predict_all_tokens:
                    probs = logits.div(temperatures[step]).softmax(dim=-1)
                else:
                    probs = logits.softmax(dim=-1)

                sampled = probs.reshape(-1, logits.size(-1))
                sampled_ids = torch.multinomial(sampled, 1, generator=generator)[:, 0].view(*logits.shape[:-1])

                if return_intermediate:
                    intermediate.append(sampled_ids)

                # Just updates the masked tokens.
                unknown_map = input_ids == mask_token_id
                sampled_ids = torch.where(unknown_map, sampled_ids, input_ids)
                # Defines the mask ratio for the next round. The number to mask out is
                # determined by mask_ratio * unknown_number_in_the_beginning.
                ratio = 1.0 * (step + 1) / timesteps
                mask_ratio = noise_schedule(torch.tensor(ratio))

                # Gets mask lens for each sample in the batch according to the mask ratio.
                mask_len = (seq_len * mask_ratio).floor().unsqueeze(0).to(logits.device)
                # Keeps at least one of prediction in this round and also masks out at least
                # one and for the next iteration
                mask_len = torch.max(
                    torch.tensor([1], device=logits.device),
                    torch.min(unknown_map.sum(dim=-1, keepdim=True) - 1, mask_len),
                )

                # Adds noise for randomness
                if not predict_all_tokens:
                    selected_probs = torch.gather(probs, -1, sampled_ids.long()[..., None])
                    selected_probs = selected_probs.squeeze(-1)
                    # Ignores the tokens given in the input by overwriting their confidence.
                    selected_probs = torch.where(unknown_map, selected_probs, torch.finfo(selected_probs.dtype).max)
                    temperature = temperatures[step]
                    masking = mask_by_random_topk(mask_len, selected_probs, temperature, generator=generator)
                    # Masks tokens with lower confidence.
                    input_ids = torch.where(masking, mask_token_id, sampled_ids)
                else:
                    batch_size, seq_len = input_ids.shape
                    batch_randperm = torch.rand(batch_size, seq_len, device=input_ids.device).argsort(dim=-1)
                    mask = batch_randperm < mask_len
                    # mask images and create input and labels
                    input_ids = torch.where(mask, mask_token_id, sampled_ids)
            else:
                # Samples the ids using categorical sampling: [batch_size, seq_length].
                probs = logits.div(temperatures[step]).softmax(dim=-1)
                # probs = logits.softmax(dim=-1)
                sampled = probs.reshape(-1, logits.size(-1))
                sampled_ids = torch.multinomial(sampled, 1, generator=generator)[:, 0].view(*logits.shape[:-1])

                if return_intermediate:
                    intermediate.append(sampled_ids)

                # Defines the mask ratio for the next round. The number to mask out is
                # determined by mask_ratio * unknown_number_in_the_beginning.
                ratio = 1.0 * (step + 1) / timesteps
                mask_ratio = noise_schedule(torch.tensor(ratio))

                # Adds noise for randomness
                num_token_masked = (seq_len * mask_ratio).round().clamp(min=1).to(sampled_ids.device)
                batch_randperm = torch.rand(batch_size, seq_len, device=sampled_ids.device).argsort(dim=-1)
                mask = batch_randperm < num_token_masked.unsqueeze(-1)
                # sample random tokens from the vocabulary
                random_tokens = torch.randint_like(
                    input_ids, low=0, high=self.config.codebook_size, device=input_ids.device
                )
                input_ids = torch.where(mask, random_tokens, sampled_ids)

        if return_intermediate:
            return sampled_ids, intermediate
        return sampled_ids


# Taken and slightly adapted from https://github.com/lucidrains/vit-pytorch/blob/main/vit_pytorch/max_vit.py
# Originally proposed https://arxiv.org/abs/1709.01507
# The main idea is without changing the size of the input, choose to prioritize some channels over others
class SqueezeExcitation(nn.Module):
    def __init__(self, dim, shrinkage_rate=0.25):
        super().__init__()
        hidden_dim = int(dim * shrinkage_rate)

        self.gate = nn.Sequential(
            nn.Linear(dim, hidden_dim, bias=False),
            nn.SiLU(),
            nn.Linear(hidden_dim, dim, bias=False),
            nn.Sigmoid(),
        )

    def forward(self, x):
        hidden = reduce(x, "b c h w -> b c", "mean")
        hidden = self.gate(hidden)
        hidden = rearrange(hidden, "b c -> b c 1 1")
        return x * hidden


class MBConvResidual(nn.Module):
    def __init__(self, fn, dropout=0.0):
        super().__init__()
        self.fn = fn
        self.dropsample = Dropsample(dropout)

    def forward(self, x):
        out = self.fn(x)
        out = self.dropsample(out)
        return out + x


class Dropsample(nn.Module):
    def __init__(self, prob=0):
        super().__init__()
        self.prob = prob

    def forward(self, x):
        device = x.device

        if self.prob == 0.0 or (not self.training):
            return x

        keep_mask = torch.FloatTensor((x.shape[0], 1, 1, 1), device=device).uniform_() > self.prob
        return x * keep_mask / (1 - self.prob)


class MBConv(nn.Module):
    def __init__(
        self,
        dim_in,
        dim_out,
        downsample=False,
        expansion_rate=4,
        shrinkage_rate=0.25,
        dropout=0.0,
    ):
        super().__init__()
        # One function of this mbconv layer argued in the paper is to provide conditional position encoding especially with the depthwise convolution
        # so that we do not need explicit positional embeddings
        hidden_dim = int(expansion_rate * dim_out)
        stride = 2 if downsample else 1

        self.net = nn.Sequential(
            nn.Conv2d(dim_in, hidden_dim, 1),
            nn.BatchNorm2d(hidden_dim),
            nn.GELU(),
            nn.Conv2d(hidden_dim, hidden_dim, 3, stride=stride, padding=1, groups=hidden_dim),
            nn.BatchNorm2d(hidden_dim),
            nn.GELU(),
            SqueezeExcitation(hidden_dim, shrinkage_rate=shrinkage_rate),
            nn.Conv2d(hidden_dim, dim_out, 1),
            nn.BatchNorm2d(dim_out),
        )

        if dim_in == dim_out and not downsample:
            self.net = MBConvResidual(self.net, dropout=dropout)

    def forward(self, x):
        return self.net(x)


class MaxVitAttention(Attention):
    def __init__(
        self, hidden_size, num_heads, window_size=8, encoder_hidden_size=None, attention_dropout=0.0, use_bias=False
    ):
        super().__init__(
            hidden_size,
            num_heads,
            encoder_hidden_size=encoder_hidden_size,
            attention_dropout=attention_dropout,
            use_bias=use_bias,
        )
        self.rel_pos_bias = nn.Embedding((2 * window_size - 1) ** 2, self.num_heads)

        # TODO: Maybe make this more comprehensible. This is basically positional embeddings for our grid
        pos = torch.arange(window_size)
        grid = torch.stack(torch.meshgrid(pos, pos, indexing="ij"))
        grid = rearrange(grid, "c i j -> (i j) c")
        """
        grid is
        tensor([[ 0,  0],
        [ 0,  1],
        [ 0,  2],
        ...,
        [window_size-1, window_size-1]])
        with shape [window_size**2, 2]
        This is essentially 2d coordinates for window_size x window_size grid
        """
        rel_pos = rearrange(grid, "i ... -> i 1 ...") - rearrange(grid, "j ... -> 1 j ...")
        rel_pos += window_size - 1
        """
        rel_pos has shape [window_size**2, window_wize**2, 2]
        here rel_pos[i] = tensor([[24+(i // window_size), 24+(i % window_size)],
        [24+(i // window_size), 23+(i % window_size)],
        [24+(i // window_size), 22+(i % window_size)],
        ...,
        [ (i // window_size),  2+(i % window_size)],
        [ (i // window_size),  1+(i % window_size)],
        [ (i // window_size),  (i % window_size)]])
        """
        rel_pos_indices = (rel_pos * torch.tensor([2 * window_size - 1, 1])).sum(dim=-1)
        """
        rel_pos_indices has shape (625, 625)
        rel_pos_indices[i] = [i, i+1, i+2...i+window_size-1, i+2*window_size-1, i+2*window_size....]
        """
        self.register_buffer("rel_pos_indices", rel_pos_indices, persistent=False)

    def forward(self, hidden_states, encoder_hidden_states=None, encoder_attention_mask=None):
        batch, height, width, window_height, window_width, _ = hidden_states.shape
        # flatten
        # Here, w1 and w2 are both window size so x will have size (b x y), window_size**2, d
        hidden_states = rearrange(hidden_states, "b x y w1 w2 d -> (b x y) (w1 w2) d")
        bias = self.rel_pos_bias(self.rel_pos_indices)
        # shape is [window_size**2, window_size**2, self.num_heads]
        bias = rearrange(bias, "i j h -> h i j")
        # shape is [self.num_heads, window_size**2, window_size**2]
        # the bias adds positional embeddings for each window size segment
        out = super().forward(
            hidden_states,
            encoder_hidden_states=encoder_hidden_states,
            encoder_attention_mask=encoder_attention_mask,
            bias=bias,
        )
        out = rearrange(out, "b (w1 w2) d -> b w1 w2 d", w1=window_height, w2=window_width)

        # combine heads out
        return rearrange(out, "(b x y) ... -> b x y ...", x=height, y=width)
=======
        return sampled_ids
>>>>>>> 712ff902
<|MERGE_RESOLUTION|>--- conflicted
+++ resolved
@@ -28,7 +28,7 @@
 from tqdm import tqdm
 
 from .modeling_transformer_v2 import MaskGiTUViT_v2
-from .modeling_utils import ConfigMixin, ModelMixin, register_to_config
+from .modeling_utils import ConfigMixin, ModelMixin, register_to_config, TransformerAdapterMixin
 from .sampling import cosine_schedule, gumbel_sample, mask_by_random_topk, top_k
 
 try:
@@ -1207,12 +1207,6 @@
         logits = logits.permute(0, 2, 3, 1).view(batch_size, -1, self.vocab_size)
         return logits
 
-class TransformerAdapterMixin:
-    def __init__(self):
-        self.adapter = None
-    def add_adapter(self, adapter):
-        self.adapter = adapter
-
 class MaskGitTransformer(ModelMixin, ConfigMixin, TransformerAdapterMixin):
     _supports_gradient_checkpointing = True
 
@@ -1597,9 +1591,7 @@
             # Masks tokens with lower confidence.
             input_ids = torch.where(masking, mask_token_id, sampled_ids)
 
-<<<<<<< HEAD
         return sampled_ids
-
 
 class MaskGiTUViT(ModelMixin, ConfigMixin, TransformerAdapterMixin):
     _supports_gradient_checkpointing = True
@@ -2531,7 +2523,4 @@
         out = rearrange(out, "b (w1 w2) d -> b w1 w2 d", w1=window_height, w2=window_width)
 
         # combine heads out
-        return rearrange(out, "(b x y) ... -> b x y ...", x=height, y=width)
-=======
-        return sampled_ids
->>>>>>> 712ff902
+        return rearrange(out, "(b x y) ... -> b x y ...", x=height, y=width)