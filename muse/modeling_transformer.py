--- conflicted
+++ resolved
@@ -149,6 +149,7 @@
         return hidden_states * (1 + scale) + shift
 
 
+
 class Attention(nn.Module):
     def __init__(self, hidden_size, num_heads, encoder_hidden_size=None, attention_dropout=0.0, use_bias=False):
         super().__init__()
@@ -184,7 +185,7 @@
         self.use_memory_efficient_attention_xformers = use_memory_efficient_attention_xformers
         self.xformers_attention_op = attention_op
 
-    def forward(self, hidden_states, encoder_hidden_states=None, encoder_attention_mask=None):
+    def forward(self, hidden_states, encoder_hidden_states=None, encoder_attention_mask=None, bias=None):
         if encoder_attention_mask is not None and self.use_memory_efficient_attention_xformers:
             raise ValueError("Memory efficient attention does not yet support encoder attention mask")
 
@@ -202,7 +203,7 @@
 
         if self.use_memory_efficient_attention_xformers:
             attn_output = xops.memory_efficient_attention(
-                query, key, value, op=self.xformers_attention_op, p=self.attention_dropout if self.training else 0.0
+                query, key, value, op=self.xformers_attention_op, p=self.attention_dropout if self.training else 0.0, attn_bias=bias
             )
             attn_output = attn_output.view(batch, q_seq_len, self.hidden_size)
         else:
@@ -210,12 +211,12 @@
             if encoder_attention_mask is not None:
                 src_attn_mask = torch.ones(batch, q_seq_len, dtype=torch.long, device=query.device)
                 attention_mask = make_attention_mask(src_attn_mask, encoder_attention_mask, dtype=query.dtype)
-            attn_output = self.attention(query, key, value, attention_mask)
+            attn_output = self.attention(query, key, value, attention_mask, bias)
 
         attn_output = self.out(attn_output)
         return attn_output
 
-    def attention(self, query, key, value, attention_mask=None):
+    def attention(self, query, key, value, attention_mask=None, bias=None):
         batch, seq_len = query.shape[:2]
         kv_seq_len = key.shape[1]
         query, key, value = map(lambda t: t.transpose(1, 2).contiguous(), (query, key, value))  # (B, nh, T, hs)
@@ -227,6 +228,8 @@
             alpha=1 / self.scale_attn,
         )
         attn_weights = attn_weights.view(batch, self.num_heads, seq_len, kv_seq_len)  # -1 is kv_seq_len
+        if bias is not None:
+            attn_weights += bias
         # Apply the attention mask
         if attention_mask is not None:
             attn_weights = torch.masked_fill(attn_weights, attention_mask, torch.finfo(query.dtype).min)
@@ -741,100 +744,6 @@
 
 # End U-ViT blocks
 
-
-<<<<<<< HEAD
-class Attention(nn.Module):
-    def __init__(self, hidden_size, num_heads, encoder_hidden_size=None, attention_dropout=0.0, use_bias=False):
-        super().__init__()
-
-        self.hidden_size = hidden_size
-        self.num_heads = num_heads
-        self.head_dim = hidden_size // num_heads
-        self.attention_dropout = attention_dropout
-        if self.head_dim * self.num_heads != self.hidden_size:
-            raise ValueError(
-                f"embed_dim must be divisible by num_heads (got `embed_dim`: {self.hidden_size} and"
-                f" `num_heads`: {self.num_heads})."
-            )
-        self.scale_attn = torch.sqrt(torch.tensor(self.head_dim, dtype=torch.float32)).to(torch.get_default_dtype())
-
-        self.query = nn.Linear(self.hidden_size, self.hidden_size, bias=use_bias)
-
-        kv_hidden_size = self.hidden_size if encoder_hidden_size is None else encoder_hidden_size
-        self.key = nn.Linear(kv_hidden_size, self.hidden_size, bias=use_bias)
-        self.value = nn.Linear(kv_hidden_size, self.hidden_size, bias=use_bias)
-
-        self.out = nn.Linear(self.hidden_size, self.hidden_size, bias=use_bias)
-        self.dropout = nn.Dropout(attention_dropout)
-
-        self.use_memory_efficient_attention_xformers = False
-        self.xformers_attention_op = None
-
-    def set_use_memory_efficient_attention_xformers(
-        self, use_memory_efficient_attention_xformers: bool, attention_op: Optional[Callable] = None
-    ):
-        if use_memory_efficient_attention_xformers and not is_xformers_available:
-            raise ImportError("Please install xformers to use memory efficient attention")
-        self.use_memory_efficient_attention_xformers = use_memory_efficient_attention_xformers
-        self.xformers_attention_op = attention_op
-
-    def forward(self, hidden_states, encoder_hidden_states=None, encoder_attention_mask=None, bias=None):
-        if encoder_attention_mask is not None and self.use_memory_efficient_attention_xformers:
-            raise ValueError("Memory efficient attention does not yet support encoder attention mask")
-
-        context = hidden_states if encoder_hidden_states is None else encoder_hidden_states
-        batch, q_seq_len, _ = hidden_states.shape
-        kv_seq_len = q_seq_len if encoder_hidden_states is None else encoder_hidden_states.shape[1]
-
-        query = self.query(hidden_states)
-        key = self.key(context)
-        value = self.value(context)
-
-        query = query.view(batch, q_seq_len, self.num_heads, self.head_dim)  # (B, T, nh, hs)
-        key = key.view(batch, kv_seq_len, self.num_heads, self.head_dim)  # (B, T, nh, hs)
-        value = value.view(batch, kv_seq_len, self.num_heads, self.head_dim)  # (B, T, nh, hs)
-
-        if self.use_memory_efficient_attention_xformers:
-            attn_output = xops.memory_efficient_attention(
-                query, key, value, op=self.xformers_attention_op, p=self.attention_dropout if self.training else 0.0, attn_bias=bias
-            )
-            attn_output = attn_output.view(batch, q_seq_len, self.hidden_size)
-        else:
-            attention_mask = None
-            if encoder_attention_mask is not None:
-                src_attn_mask = torch.ones(batch, q_seq_len, dtype=torch.long, device=query.device)
-                attention_mask = make_attention_mask(src_attn_mask, encoder_attention_mask, dtype=query.dtype)
-            attn_output = self.attention(query, key, value, attention_mask, bias)
-
-        attn_output = self.out(attn_output)
-        return attn_output
-
-    def attention(self, query, key, value, attention_mask=None, bias=None):
-        batch, seq_len = query.shape[:2]
-        kv_seq_len = key.shape[1]
-        query, key, value = map(lambda t: t.transpose(1, 2).contiguous(), (query, key, value))  # (B, nh, T, hs)
-
-        attn_weights = torch.baddbmm(
-            input=torch.zeros(batch * self.num_heads, seq_len, kv_seq_len, dtype=query.dtype, device=query.device),
-            batch1=query.view(batch * self.num_heads, seq_len, self.head_dim),
-            batch2=key.view(batch * self.num_heads, kv_seq_len, self.head_dim).transpose(1, 2),
-            alpha=1 / self.scale_attn,
-        )
-        attn_weights = attn_weights.view(batch, self.num_heads, seq_len, kv_seq_len)  # -1 is kv_seq_len
-        if bias is not None:
-            attn_weights += bias
-        # Apply the attention mask
-        if attention_mask is not None:
-            attn_weights = torch.masked_fill(attn_weights, attention_mask, torch.finfo(query.dtype).min)
-        attn_weights = F.softmax(attn_weights, dim=-1)
-        attn_weights = self.dropout(attn_weights)
-        attn_output = torch.matmul(attn_weights, value)  # (B, nh, T, T) x (B, nh, T, hs) -> (B, nh, T, hs)
-        # re-assemble all head outputs side by side
-        attn_output = attn_output.transpose(1, 2).contiguous().view(batch, seq_len, self.hidden_size)
-        return attn_output
-
-=======
->>>>>>> 85af31f2
 # Normformer style GLU FeedForward
 class FeedForward(nn.Module):
     def __init__(
