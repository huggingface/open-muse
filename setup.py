# Copyright 2023 The HuggingFace Team. All rights reserved.
#
# Licensed under the Apache License, Version 2.0 (the "License");
# you may not use this file except in compliance with the License.
# You may obtain a copy of the License at
#
#     http://www.apache.org/licenses/LICENSE-2.0
#
# Unless required by applicable law or agreed to in writing, software
# distributed under the License is distributed on an "AS IS" BASIS,
# WITHOUT WARRANTIES OR CONDITIONS OF ANY KIND, either express or implied.
# See the License for the specific language governing permissions and
# limitations under the License.


import os

# To use a consistent encoding
from codecs import open

import setuptools

_deps = [
    "transformers==4.26.1",
    "accelerate==0.17.1",
    "einops==0.6.0",
    "omegaconf==2.3.0",
    "webdataset>=0.2.39",
    "wandb",
]

_extras_dev_deps = [
    "black[jupyter]~=23.1",
    "isort>=5.5.4",
    "flake8>=3.8.3",
]


here = os.path.abspath(os.path.dirname(__file__))

with open(os.path.join(here, "README.md"), encoding="utf-8") as f:
    long_description = f.read()

# read version
with open(os.path.join(here, "muse", "__init__.py"), encoding="utf-8") as f:
    for line in f:
        if line.startswith("__version__"):
            version = line.split("=")[1].strip().strip('"')
            break
    else:
        raise RuntimeError("Unable to find version string.")

setuptools.setup(
    name="muse",
    version=version,
    description="The best generative model in PyTorch",
    long_description=long_description,
    long_description_content_type="text/markdown",
    packages=setuptools.find_packages(),
<<<<<<< HEAD
    install_requires=["transformers", "accelerate", "einops", "omegaconf", "webdataset", "huggingface_hub>0.4.0"],
=======
    install_requires=_deps,
>>>>>>> 5f7018b8
    extras_require={
        "dev": [_extras_dev_deps],
    },
)<|MERGE_RESOLUTION|>--- conflicted
+++ resolved
@@ -27,6 +27,7 @@
     "omegaconf==2.3.0",
     "webdataset>=0.2.39",
     "wandb",
+    "huggingface_hub>0.4.0",
 ]
 
 _extras_dev_deps = [
@@ -57,11 +58,7 @@
     long_description=long_description,
     long_description_content_type="text/markdown",
     packages=setuptools.find_packages(),
-<<<<<<< HEAD
-    install_requires=["transformers", "accelerate", "einops", "omegaconf", "webdataset", "huggingface_hub>0.4.0"],
-=======
     install_requires=_deps,
->>>>>>> 5f7018b8
     extras_require={
         "dev": [_extras_dev_deps],
     },
